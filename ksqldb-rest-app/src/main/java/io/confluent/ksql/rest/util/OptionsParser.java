--- conflicted
+++ resolved
@@ -23,10 +23,6 @@
 public final class OptionsParser {
 
   private OptionsParser() {
-<<<<<<< HEAD
-
-=======
->>>>>>> e907daca
   }
 
   public static <T> T parse(final String[] args, final Class<T> optionsClass) throws IOException {
