--- conflicted
+++ resolved
@@ -142,12 +142,8 @@
         <!-- We normally get this from common, but Vertx is built against 4.1.49.Final -->
         <netty.version>4.1.65.Final</netty.version>
         <!-- This matches the version in common -->
-<<<<<<< HEAD
-        <netty-codec-http2-version>4.1.60.Final</netty-codec-http2-version>
+        <netty-codec-http2-version>4.1.65.Final</netty-codec-http2-version>
         <!-- Brought in by both schema registry and connect, we need to pick a version -->
-=======
-        <netty-codec-http2-version>4.1.65.Final</netty-codec-http2-version>
->>>>>>> 11d98cf5
         <jersey-common>2.34</jersey-common>
     </properties>
 
