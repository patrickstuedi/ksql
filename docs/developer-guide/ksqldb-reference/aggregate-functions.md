--- conflicted
+++ resolved
@@ -1,311 +1,278 @@
----
-layout: page
-title: ksqlDB Aggregate Functions
-tagline:  ksqlDB aggregate functions for queries
-description: Aggregate functions to use in SQL statements and queries
-keywords: ksqlDB, SQL, function, aggregate
----
-
-## **`AVG`**
-
-```sql title="Applies to: stream, table<br>Since: 0.6.0"
-AVG(col1)
-```
-
-Returns the average value for `col1`.
-
-!!! Tip "See AVG in action"
-    - [Build a dynamic pricing strategy](https://developer.confluent.io/tutorials/dynamic-pricing/confluent.html#ksqldb-code)
-
----
-
-## **`COLLECT_LIST`**
-
-```sql title="Applies to: stream, table<br>"
-COLLECT_LIST(col1) => ARRAY
-```
-
-Returns an array containing all the values of `col1` from each
-input row (for the specified grouping and time window, if any).
-
-The `COLLECT_LIST` function works only for simple types and doesn't support
-complex types like MAP, ARRAY, and STRUCT.
-
-<<<<<<< HEAD
-When using a window type of `session`, it can sometimes
-happen that two session windows get merged together into one when an
-out-of-order record with a timestamp between the two windows is
-processed. In this case, the record limit is calculated by
-first considering all the records from the first window, then the
-out-of-order record, then the records from the second window in
-the order they were originally processed.
-=======
-The size of the result ARRAY can be limited to a maximum of
-`ksql.functions.collect_list.limit` entries, and any values beyond this
-limit are ignored silently.
-
-When used with `SESSION` window, sometimes two session windows are merged
-together into one, when a out-of-order record with a timestamp between
-the two windows is processed. In this case, the record limit is calculated by
-first considering all the records from the first window, then the out-of-order
-record, then the records from the second window in the order they were
-originally processed.
->>>>>>> 64d34154
-
-!!! Tip "See COLLECT_LIST in action"
-    - [Automate instant payment verifications](https://developer.confluent.io/tutorials/payment-status-check/confluent.html#ksqldb-code)
-
----
-
-## **`COLLECT_SET`**
-
-```sql title="Applies to: stream<br>"
-COLLECT_SET(col1) => ARRAY
-```
-
-Returns an array containing the distinct values of `col1` from
-each input row (for the specified grouping and time window, if any).
-
-<<<<<<< HEAD
-The size of the result Array can be limited to a maximum of
-`ksql.functions.collect_set.limit` entries and any values beyond this
-limit are silently ignored.
-When using a window type of `session`, it can sometimes
-happen that two session windows get merged together into one when an
-out-of-order record with a timestamp between the two windows is
-processed. In this case, the record limit is calculated by
-first considering all the records from the first window, then the
-out-of-order record, then the records from the second window in
-the order they were originally processed.
-=======
-The `COLLECT_LIST` function works only for simple types and doesn't support
-complex types like MAP, ARRAY, and STRUCT.
->>>>>>> 64d34154
-
-The size of the result ARRAY can be limited to a maximum of
-`ksql.functions.collect_list.limit` entries, and any values beyond this
-limit are ignored silently.
-
-When used with a `SESSION` window, sometimes two session windows are merged
-together into one, when a out-of-order record with a timestamp between
-the two windows is processed. In this case, the record limit is calculated by
-first considering all the records from the first window, then the out-of-order
-record, then the records from the second window in the order they were
-originally processed.
-
----
-
-## **`COUNT`**
-
-```sql title="Applies to: stream, table<br>"
-COUNT(col1)
-COUNT(*)
-```
-
-Counts the number of rows.
-
-When `col1` is specified, the count returned is the number of rows where
-`col1` is non-null.
-
-When `*` is specified, the count returned is the total number of rows.
-
-!!! Tip "See COUNT in action"
-    - [Build Customer Loyalty Programs](https://developer.confluent.io/tutorials/loyalty-rewards/confluent.html#ksqldb-code)
-    - [Understand user behavior with clickstream data](https://developer.confluent.io/tutorials/clickstream/confluent.html#ksqldb-code)
-
----
-
-## **`COUNT_DISTINCT`**
-
-```sql  title="Applies to: stream<br>Since: 0.7.0"
-COUNT_DISTINCT(col1)
-```
-
-Returns the _approximate_ number of unique values of `col1` in a group.
-
-The function implementation uses [HyperLogLog](https://en.wikipedia.org/wiki/HyperLogLog)
-to estimate cardinalities of 10^9 with a typical standard error of 2 percent.
-
----
-
-## **`EARLIEST_BY_OFFSET`**
-
-```sql title="Applies to: stream<br>Since: 0.10.0"
-EARLIEST_BY_OFFSET(col1, [ignoreNulls])
-```
-
-Return the earliest value for the specified column.
-
-The earliest value in the partition has the lowest offset. 
-
-The optional `ignoreNulls` parameter, available since version 0.13.0,
-controls whether `NULL` values are ignored. The default is to ignore
-`NULL` values.
-
-```sql  title="Applies to: stream<br>Since: 0.13.0"
-EARLIEST_BY_OFFSET(col1, earliestN, [ignoreNulls])
-```
-
-Returns the earliest _N_ values for the specified column as an `ARRAY`.
-
-The earliest values in the partition have the lowest offsets.
-
-The optional `ignoreNulls` parameter, available since version 0.13.0,
-controls whether `NULL` values are ignored. The default is to ignore
-`NULL` values.
-
----
-
-## **`HISTOGRAM`**
-
-```sql title="Applies to: stream, table<br>"
-HISTOGRAM(col1)
-```
-
-Returns a map containing the distinct string values of `col1`
-mapped to the number of times each one occurs for the given window.
-
-the `HISTOGRAM` function limits the number of distinct values which can be
-counted to 1000, beyond which any additional entries are ignored.
-<<<<<<< HEAD
-When using a window type of `session`, it can sometimes
-happen that two session windows get merged together into one when an
-out-of-order record with a timestamp between the two windows is
-processed. In this case the 1000 record limit is calculated by
-first considering all the records from the first window, then the
-out-of-order record, then the records from the second window in
-the order they were originally processed.
-=======
-
-When used with a `SESSION` window, sometimes two session windows are merged
-together into one, when a out-of-order record with a timestamp between
-the two windows is processed. In this case, the 1000-record limit is calculated
-by first considering all the records from the first window, then the
-out-of-order record, then the records from the second window in the order they
-were originally processed.
->>>>>>> 64d34154
-
-!!! Tip "See HISTOGRAM in action"
-    - [Automate instant payment verifications](https://developer.confluent.io/tutorials/payment-status-check/confluent.html#ksqldb-code)
-
----
-
-## **`LATEST_BY_OFFSET`**
-
-```sql title="Applies to: stream<br>Since: 0.8.0"
-LATEST_BY_OFFSET(col1, [ignoreNulls])
-```
-
-Returns the latest value for the specified column.
-
-The latest value in the partition has the largest offset. 
-
-The optional `ignoreNulls` parameter, available since version 0.13.0,
-controls whether `NULL` values are ignored. The default is to ignore
-`NULL` values.
-
-```sql title="Applies to: stream<br>Since: 0.13.0"
-LATEST_BY_OFFSET(col1, latestN, [ignoreNulls])
-```
-
-Returns the latest _N_ values for the specified column as an `ARRAY`.
-
-The latest values have the largest offset.
-
-The optional `ignoreNulls` parameter, available since version 0.13.0,
-controls whether `NULL` values are ignored. The default is to ignore
-`NULL` values.
-
----
-
-## **`MAX`**
-
-```sql title="Applies to: stream<br>"
-MAX(col1)
-```
-
-Returns the maximum value for a given column and window.
-
-Rows that have `col1` set to `NULL` are ignored.
-
-!!! Tip "See MAX in action"
-    - [Build a dynamic pricing strategy](https://developer.confluent.io/tutorials/dynamic-pricing/confluent.html#ksqldb-code)
-    - [Detect Unusual Credit Card Activity](https://developer.confluent.io/tutorials/credit-card-activity/confluent.html#ksqldb-code)
-
----
-
-## **`MIN`**
-
-```sql title="Applies to: stream<br>"
-MIN(col1)
-```
-
-Returns the minimum value for a given column and window.
-
-Rows that have `col1` set to `NULL` are ignored.
-
-!!! Tip "See MIN in action"
-    - [Build a dynamic pricing strategy](https://developer.confluent.io/tutorials/dynamic-pricing/confluent.html#ksqldb-code)
-
----
-
-## **`STDDEV_SAMP`**
-
-```sql title="Applies to: stream, table<br>Since: 0.16.0"
-STDDEV_SAMP(col1)
-```
-
-Returns the sample standard deviation for the column.
-
----
-
-## **`SUM`**
-
-```sql title="Applies to: stream, table<br>"
-SUM(col1)
-```
-Sums the column values.
-
-Rows that have `col1` set to `NULL` are ignored.
-
-!!! Tip "See SUM in action"
-    - [Detect Unusual Credit Card Activity](https://developer.confluent.io/tutorials/credit-card-activity/confluent.html#ksqldb-code)
-    - [Build Customer Loyalty Programs](https://developer.confluent.io/tutorials/loyalty-rewards/confluent.html#ksqldb-code)
-
----
-
-## **`TOPK`**
-
-```sql title="Applies to: stream<br>"
-TOPK(col1, k)
-```
-
-Returns the Top *K* values for the given column and window.
-
-Rows that have `col1` set to `NULL` are ignored.
-
-```sql title="Example", hl_lines="1"
-SELECT orderzip_code, TOPK(order_total, 5) 
-  FROM orders WINDOW TUMBLING (SIZE 1 HOUR)
-  GROUP BY order_zipcode
-  EMIT CHANGES;
-```
-
----
-
-## **`TOPKDISTINCT`**
-
-```sql title="Applies to: stream<br>"
-TOPKDISTINCT(col1, k)
-```
-
-Returns the distinct Top *K* values for the given column and window.
-
-Rows that have `col1` set to `NULL` are ignored.
-
-```sql title="Example", hl_lines="1"
-SELECT pageid, TOPKDISTINCT(viewtime, 5)
-  FROM pageviews_users
-  GROUP BY pageid
-  EMIT CHANGES;
-```
+---
+layout: page
+title: ksqlDB Aggregate Functions
+tagline:  ksqlDB aggregate functions for queries
+description: Aggregate functions to use in SQL statements and queries
+keywords: ksqlDB, SQL, function, aggregate
+---
+
+## **`AVG`**
+
+```sql title="Applies to: stream, table<br>Since: 0.6.0"
+AVG(col1)
+```
+
+Returns the average value for `col1`.
+
+!!! Tip "See AVG in action"
+    - [Build a dynamic pricing strategy](https://developer.confluent.io/tutorials/dynamic-pricing/confluent.html#ksqldb-code)
+
+---
+
+## **`COLLECT_LIST`**
+
+```sql title="Applies to: stream, table<br>"
+COLLECT_LIST(col1) => ARRAY
+```
+
+Returns an array containing all the values of `col1` from each
+input row (for the specified grouping and time window, if any).
+
+The `COLLECT_LIST` function works only for simple types and doesn't support
+complex types like MAP, ARRAY, and STRUCT.
+
+The size of the result ARRAY can be limited to a maximum of
+`ksql.functions.collect_list.limit` entries, and any values beyond this
+limit are ignored silently.
+
+When used with `SESSION` window, sometimes two session windows are merged
+together into one, when a out-of-order record with a timestamp between
+the two windows is processed. In this case, the record limit is calculated by
+first considering all the records from the first window, then the out-of-order
+record, then the records from the second window in the order they were
+originally processed.
+
+!!! Tip "See COLLECT_LIST in action"
+    - [Automate instant payment verifications](https://developer.confluent.io/tutorials/payment-status-check/confluent.html#ksqldb-code)
+
+---
+
+## **`COLLECT_SET`**
+
+```sql title="Applies to: stream<br>"
+COLLECT_SET(col1) => ARRAY
+```
+
+Returns an array containing the distinct values of `col1` from
+each input row (for the specified grouping and time window, if any).
+
+The `COLLECT_LIST` function works only for simple types and doesn't support
+complex types like MAP, ARRAY, and STRUCT.
+
+The size of the result ARRAY can be limited to a maximum of
+`ksql.functions.collect_list.limit` entries, and any values beyond this
+limit are ignored silently.
+
+When used with a `SESSION` window, sometimes two session windows are merged
+together into one, when a out-of-order record with a timestamp between
+the two windows is processed. In this case, the record limit is calculated by
+first considering all the records from the first window, then the out-of-order
+record, then the records from the second window in the order they were
+originally processed.
+
+---
+
+## **`COUNT`**
+
+```sql title="Applies to: stream, table<br>"
+COUNT(col1)
+COUNT(*)
+```
+
+Counts the number of rows.
+
+When `col1` is specified, the count returned is the number of rows where
+`col1` is non-null.
+
+When `*` is specified, the count returned is the total number of rows.
+
+!!! Tip "See COUNT in action"
+    - [Build Customer Loyalty Programs](https://developer.confluent.io/tutorials/loyalty-rewards/confluent.html#ksqldb-code)
+    - [Understand user behavior with clickstream data](https://developer.confluent.io/tutorials/clickstream/confluent.html#ksqldb-code)
+
+---
+
+## **`COUNT_DISTINCT`**
+
+```sql  title="Applies to: stream<br>Since: 0.7.0"
+COUNT_DISTINCT(col1)
+```
+
+Returns the _approximate_ number of unique values of `col1` in a group.
+
+The function implementation uses [HyperLogLog](https://en.wikipedia.org/wiki/HyperLogLog)
+to estimate cardinalities of 10^9 with a typical standard error of 2 percent.
+
+---
+
+## **`EARLIEST_BY_OFFSET`**
+
+```sql title="Applies to: stream<br>Since: 0.10.0"
+EARLIEST_BY_OFFSET(col1, [ignoreNulls])
+```
+
+Return the earliest value for the specified column.
+
+The earliest value in the partition has the lowest offset. 
+
+The optional `ignoreNulls` parameter, available since version 0.13.0,
+controls whether `NULL` values are ignored. The default is to ignore
+`NULL` values.
+
+```sql  title="Applies to: stream<br>Since: 0.13.0"
+EARLIEST_BY_OFFSET(col1, earliestN, [ignoreNulls])
+```
+
+Returns the earliest _N_ values for the specified column as an `ARRAY`.
+
+The earliest values in the partition have the lowest offsets.
+
+The optional `ignoreNulls` parameter, available since version 0.13.0,
+controls whether `NULL` values are ignored. The default is to ignore
+`NULL` values.
+
+---
+
+## **`HISTOGRAM`**
+
+```sql title="Applies to: stream, table<br>"
+HISTOGRAM(col1)
+```
+
+Returns a map containing the distinct string values of `col1`
+mapped to the number of times each one occurs for the given window.
+
+the `HISTOGRAM` function limits the number of distinct values which can be
+counted to 1000, beyond which any additional entries are ignored.
+
+When used with a `SESSION` window, sometimes two session windows are merged
+together into one, when a out-of-order record with a timestamp between
+the two windows is processed. In this case, the 1000-record limit is calculated
+by first considering all the records from the first window, then the
+out-of-order record, then the records from the second window in the order they
+were originally processed.
+
+!!! Tip "See HISTOGRAM in action"
+    - [Automate instant payment verifications](https://developer.confluent.io/tutorials/payment-status-check/confluent.html#ksqldb-code)
+
+---
+
+## **`LATEST_BY_OFFSET`**
+
+```sql title="Applies to: stream<br>Since: 0.8.0"
+LATEST_BY_OFFSET(col1, [ignoreNulls])
+```
+
+Returns the latest value for the specified column.
+
+The latest value in the partition has the largest offset. 
+
+The optional `ignoreNulls` parameter, available since version 0.13.0,
+controls whether `NULL` values are ignored. The default is to ignore
+`NULL` values.
+
+```sql title="Applies to: stream<br>Since: 0.13.0"
+LATEST_BY_OFFSET(col1, latestN, [ignoreNulls])
+```
+
+Returns the latest _N_ values for the specified column as an `ARRAY`.
+
+The latest values have the largest offset.
+
+The optional `ignoreNulls` parameter, available since version 0.13.0,
+controls whether `NULL` values are ignored. The default is to ignore
+`NULL` values.
+
+---
+
+## **`MAX`**
+
+```sql title="Applies to: stream<br>"
+MAX(col1)
+```
+
+Returns the maximum value for a given column and window.
+
+Rows that have `col1` set to `NULL` are ignored.
+
+!!! Tip "See MAX in action"
+    - [Build a dynamic pricing strategy](https://developer.confluent.io/tutorials/dynamic-pricing/confluent.html#ksqldb-code)
+    - [Detect Unusual Credit Card Activity](https://developer.confluent.io/tutorials/credit-card-activity/confluent.html#ksqldb-code)
+
+---
+
+## **`MIN`**
+
+```sql title="Applies to: stream<br>"
+MIN(col1)
+```
+
+Returns the minimum value for a given column and window.
+
+Rows that have `col1` set to `NULL` are ignored.
+
+!!! Tip "See MIN in action"
+    - [Build a dynamic pricing strategy](https://developer.confluent.io/tutorials/dynamic-pricing/confluent.html#ksqldb-code)
+
+---
+
+## **`STDDEV_SAMP`**
+
+```sql title="Applies to: stream, table<br>Since: 0.16.0"
+STDDEV_SAMP(col1)
+```
+
+Returns the sample standard deviation for the column.
+
+---
+
+## **`SUM`**
+
+```sql title="Applies to: stream, table<br>"
+SUM(col1)
+```
+Sums the column values.
+
+Rows that have `col1` set to `NULL` are ignored.
+
+!!! Tip "See SUM in action"
+    - [Detect Unusual Credit Card Activity](https://developer.confluent.io/tutorials/credit-card-activity/confluent.html#ksqldb-code)
+    - [Build Customer Loyalty Programs](https://developer.confluent.io/tutorials/loyalty-rewards/confluent.html#ksqldb-code)
+
+---
+
+## **`TOPK`**
+
+```sql title="Applies to: stream<br>"
+TOPK(col1, k)
+```
+
+Returns the Top *K* values for the given column and window.
+
+Rows that have `col1` set to `NULL` are ignored.
+
+```sql title="Example", hl_lines="1"
+SELECT orderzip_code, TOPK(order_total, 5) 
+  FROM orders WINDOW TUMBLING (SIZE 1 HOUR)
+  GROUP BY order_zipcode
+  EMIT CHANGES;
+```
+
+---
+
+## **`TOPKDISTINCT`**
+
+```sql title="Applies to: stream<br>"
+TOPKDISTINCT(col1, k)
+```
+
+Returns the distinct Top *K* values for the given column and window.
+
+Rows that have `col1` set to `NULL` are ignored.
+
+```sql title="Example", hl_lines="1"
+SELECT pageid, TOPKDISTINCT(viewtime, 5)
+  FROM pageviews_users
+  GROUP BY pageid
+  EMIT CHANGES;
+```