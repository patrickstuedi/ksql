---
layout: page
title: ksqlDB Scalar Functions
tagline:  ksqlDB scalar functions for queries
description: Scalar functions to use in ksqlDB statements and queries
keywords: ksqlDB, function, scalar
---

## Numeric functions

### `ABS`

Since: -

```sql
ABS(col1)
```

The absolute value of a value.

### `AS_VALUE`

Since: 0.9.0

```sql
AS_VALUE(keyCol)
```

Creates a copy of a key column in the value.

For example:

```sql
CREATE TABLE AGG AS
   SELECT 
     ID,                  -- this is the grouping column and will be stored in the message key.
     AS_VALUE(ID) AS ID2  -- this creates a copy of ID, called ID2, stored in the message value.
     COUNT(*) AS COUNT
   FROM S
   GROUP BY ID;
```

!!! Tip "See AS_VALUE in action"
    - [Understand user behavior with clickstream data](https://confluentinc.github.io/ksqldb-recipes/customer-360/clickstream/#ksqldb-code)

### `CAST`

Since: -

```sql
CAST(COL0 AS BIGINT)
```

Converts one type to another. The following casts are supported:

| from | to | notes |
|------|----|-------|
| any except `BYTES` | `STRING` | Converts the type to its string representation. |
| `VARCHAR` | `BOOLEAN` | Any string that exactly matches `true`, case-insensitive, is converted to `true`. Any other value is converted to `false`. |
| `VARCHAR` | `INT`, `BIGINT`, `DECIMAL`, `DOUBLE` | Converts string representation of numbers to number types. Conversion will fail if text does not contain a number or the number does not fit in the indicated type. |
| `VARCHAR` | `TIME` | Converts time strings to `TIME`. Conversion fails if text is not in `HH:mm:ss` format.     |
| `VARCHAR` | `DATE` | Converts date strings to `DATE`. Conversion fails if text is not in `yyyy-MM-dd` format.     |
| `VARCHAR` | `TIMESTAMP` | Converts datestrings to `TIMESTAMP`. Conversion fails if text is not in ISO-8601 format.     |
| `TIMESTAMP` | `TIME`, `DATE` | Converts a `TIMESTAMP` to `TIME` or `DATE` by extracting the time or date portion of the `TIMESTAMP`.|
| `DATE` | `TIMESTAMP` | Converts a `DATE` to `TIMESTAMP` by setting the time portion to `00:00:00.000` |
| `INT`, `BIGINT`, `DECIMAL`, `DOUBLE` | `INT`, `BIGINT`, `DECIMAL`, `DOUBLE` | Convert between numeric types. Conversion can result in rounding |
| `ARRAY` | `ARRAY` | (Since 0.14) Convert between arrays of different element types |   
| `MAP` | `MAP` | (Since 0.14) Convert between maps of different key and value types |   
| `STRUCT` | `STRUCT` | (Since 0.14) Convert between structs of different field types. Only fields that exist in the target STRUCT type are copied across. Any fields in the target type that don't exist in the source are set to `NULL`. Field name matching is case-sensitive. |

!!! Tip "See CAST in action"
    - [Match users for online dating](https://confluentinc.github.io/ksqldb-recipes/customer-360/online-dating/#ksqldb-code)
    - [Understand user behavior with clickstream data](https://confluentinc.github.io/ksqldb-recipes/customer-360/clickstream/#ksqldb-code)

### `CEIL`

Since: -

```sql
CEIL(col1)
```

The ceiling of a value.

### `ENTRIES`

Since: 0.6.0

```sql
ENTRIES(map MAP, sorted BOOLEAN)
```

Constructs an array of structs from the entries in a map. Each struct has
a field named `K` containing the key, which is a string, and a field named
`V`, which holds the value.

If `sorted` is true, the entries are sorted by key.

### `EXP`

Since: 0.6.0

```sql
EXP(col1)
```

The exponential of a value.

### `FLOOR`

Since: -

```sql
FLOOR(col1)
```

The floor of a value.

### `GENERATE_SERIES`

Since: 0.6.0

```sql
GENERATE_SERIES(start, end)
```

```sql
GENERATE_SERIES(start, end, step)
```

Constructs an array of values between `start` and `end` (inclusive).

Parameters `start` and `end` can be an `INT` or `BIGINT`.

`step`, if supplied, specifies the step size. The step can be positive or negative.
If not supplied, `step` defaults to `1`. Parameter `step` must be an `INT`.

### `GEO_DISTANCE`

Since: 0.6.0

```sql
GEO_DISTANCE(lat1, lon1, lat2, lon2, unit)
```

The great-circle distance between two lat-long points, both specified
in decimal degrees. An optional final parameter specifies `KM`
(the default) or `miles`.

### `GREATEST`

Since: 0.20.0

```sql
GREATEST(col1, col2...)
```

The highest non-null value among a variable number of comparable columns.
If comparing columns of different numerical types, use [CAST](#cast) to first
cast them to be of the same type.

### `LEAST`

Since: 0.20.0

```sql
LEAST(col1, col2...)
```

The highest non-null value among a variable number of comparable columns.
If comparing columns of different numerical types, use [CAST](#cast) to first
cast them to be of the same type.

### `LN`

Since: 0.6.0

```sql
LN(col1)
```

The natural logarithm of a value.

### `RANDOM`

Since: -

```sql
RANDOM()
```

Return a random DOUBLE value between 0.0 and 1.0.

### `ROUND`

Since: 0.6.0

```sql
ROUND(col1)
```

```sql
ROUND(col1, scale)
```

Round a value to the number of decimal places
as specified by scale to the right of the decimal
point. If scale is negative then value is rounded
to the right of the decimal point.

Numbers equidistant to the nearest value are
rounded up (in the positive direction).
If the number of decimal places is not provided
it defaults to zero.

### `SIGN`

Since: 0.6.0

```sql
SIGN(col1)
```

The sign of a numeric value as an INTEGER:

* -1 if the argument is negative
* 0 if the argument is zero
* 1 if the argument is positive
* `null` argument is null

### `SQRT`

Since: 0.6.0

```sql
SQRT(col1)
```

The square root of a value.

## Collections

### `ARRAY`

Since: 0.7.0

```sql
ARRAY[exp1, exp2, ...]
```

Construct an array from a variable number of inputs.

All elements must be [coercible to a common Sql type][1]. 

### `ARRAY_CONCAT`

Since: 0.21.0

```sql
ARRAY_CONCAT(array1, array2)
```

Returns an array representing the concatenation of both input arrays.

Returns NULL if both input arrays are NULL. If only one argument is NULL,
the result is the other argument.

Examples:

```sql 
ARRAY_CONCAT(ARRAY[1, 2, 3, 1, 2], [4, 1])  => [1, 2, 3, 1, 2, 4, 1]
ARRAY_CONCAT(ARRAY['apple', 'apple', NULL, 'cherry'], ARRAY['cherry'])  => ['apple', 'apple', NULL, 'cherry', 'cherry']
```

### `ARRAY_CONTAINS`

Since: 0.6.0

```sql
ARRAY_CONTAINS(ARRAY[1, 2, 3], 3)
```

Given an array, checks if a search value is contained in the array.

Accepts any `ARRAY` type. The type of the second param must match the element type of the `ARRAY`.

!!! Tip "See ARRAY_CONTAINS in action"
    - [Build Customer Loyalty Programs](https://confluentinc.github.io/ksqldb-recipes/customer-360/loyalty-rewards/#ksqldb-code)

### `ARRAY_DISTINCT`

Since: 0.10.0

```sql
ARRAY_DISTINCT([1, 2, 3])
```

Returns an array of all the distinct values, including NULL if present, from the input array.
The output array elements are in order of their first occurrence in the input.

Returns NULL if the input array is NULL.

Examples:
```sql 
ARRAY_DISTINCT(ARRAY[1, 1, 2, 3, 1, 2])  => [1, 2, 3]
ARRAY_DISTINCT(ARRAY['apple', 'apple', NULL, 'cherry'])  => ['apple', NULL, 'cherry']
```

### `ARRAY_EXCEPT`

Since: 0.10.0

```sql
ARRAY_EXCEPT(array1, array2)
```

Returns an array of all the distinct elements from an array, except for those also present in a second array. The order of entries in the first array is preserved but duplicates are removed. 

Returns NULL if either input is NULL.

Examples:
```sql 
ARRAY_EXCEPT(ARRAY[1, 2, 3, 1, 2], [2, 3])  => [1]
ARRAY_EXCEPT(ARRAY['apple', 'apple', NULL, 'cherry'], ARRAY['cherry'])  => ['apple', NULL]
```

### `ARRAY_INTERSECT`

Since: 0.10.0

```sql
ARRAY_INTERSECT(array1, array2)
```

Returns an array of all the distinct elements from the intersection of both input arrays. The order of entries in the output is the same as in the first input array.

Returns NULL if either input array is NULL.

Examples:
```sql 
ARRAY_INTERSECT(ARRAY[1, 2, 3, 1, 2], [2, 1])  => [1, 2]
ARRAY_INTERSECT(ARRAY['apple', 'apple', NULL, 'cherry'], ARRAY['apple'])  => ['apple']
```

### `ARRAY_JOIN`

Since: 0.10.0

```sql
ARRAY_JOIN(col1, delimiter)
```

Creates a flat string representation of all the elements contained in the given array.
The elements in the resulting string are separated by the chosen `delimiter`, 
which is an optional parameter that falls back to a comma `,`. The current implementation only
allows for array elements of primitive ksqlDB types.

!!! Tip "See ARRAY_JOIN in action"
    - [Match users for online dating](https://confluentinc.github.io/ksqldb-recipes/customer-360/online-dating/#ksqldb-code)

### `ARRAY_LENGTH`

Since: 0.8.0

```sql
ARRAY_LENGTH(ARRAY[1, 2, 3])
```

Given an array, return the number of elements in the array.

If the supplied parameter is NULL the method returns NULL.

### `ARRAY_MAX`

Since: 0.10.0

```sql
ARRAY_MAX(['foo', 'bar', 'baz'])
```

Returns the maximum value from within a given array of primitive elements (not arrays of other arrays, or maps, or structs, or combinations thereof). 

Array entries are compared according to their natural sort order, which sorts the various data-types per the following examples:
- ```array_max[-1, 2, NULL, 0] -> 2```
- ```array_max[false, NULL, true] -> true```
- ```array_max['Foo', 'Bar', NULL, 'baz'] -> 'baz'``` (lower-case characters are "greater" than upper-case characters)

If the array field is NULL, or contains only NULLs, then NULL is returned.

### `ARRAY_MIN`

Since: 0.10.0

```sql
ARRAY_MIN(['foo', 'bar', 'baz'])
```

Returns the minimum value from within a given array of primitive elements (not arrays of other arrays, or maps, or structs, or combinations thereof). 

Array entries are compared according to their natural sort order, which sorts the various data-types per the following examples:
- ```array_min[-1, 2, NULL, 0] -> -1```
- ```array_min[false, NULL, true] -> false```
- ```array_min['Foo', 'Bar', NULL, 'baz'] -> 'Bar'```

If the array field is NULL, or contains only NULLs, then NULL is returned.

### `ARRAY_REMOVE`

Since: 0.11.0

```sql
ARRAY_REMOVE(array, element)
```

Removes all elements from the input array equal to `element`.

Examples:
```sql
- array_remove([1, 2, 3, 2, 1], 2) -> [1, 3, 1]
- array_remove([false, NULL, true, true], false) -> [NULL, true, true]
- array_remove(['Foo', 'Bar', NULL, 'baz'], null) -> ['Foo', 'Bar', 'baz']
```
If the array field is NULL then NULL is returned.

### `ARRAY_SORT`

Since: 0.10.0

```sql
ARRAY_SORT(['foo', 'bar', 'baz'], 'ASC|DESC')
```

Given an array of primitive elements (not arrays of other arrays, or maps, or structs, or combinations thereof), returns an array of the same elements sorted according to their natural sort order. Any NULLs contained in the array will always be moved to the end.

For example:
- ```array_sort[-1, 2, NULL, 0] -> [-1, 0, 2, NULL]```
- ```array_sort[false, NULL, true] -> [false, true, NULL]```
- ```array_sort['Foo', 'Bar', NULL, 'baz'] -> ['Bar', 'Foo', 'baz', NULL]```

If the array field is NULL then NULL is returned.

An optional second parameter can be used to specify whether to sort the elements in 'ASC'ending or 'DESC'ending order. If neither is specified then the default is ascending order. 

!!! Tip "See ARRAY_SORT in action"
    - [Match users for online dating](https://confluentinc.github.io/ksqldb-recipes/customer-360/online-dating/#ksqldb-code)

### `ARRAY_UNION`

Since: 0.10.0

```sql
ARRAY_UNION(array1, array2)
```

Returns an array of all the distinct elements from both input arrays, in the order in which they are first encountered.

Returns NULL if either input array is NULL.

Examples:
```sql 
ARRAY_UNION(ARRAY[1, 2, 3, 1, 2], [4, 1])  => [1, 2, 3, 4]
ARRAY_UNION(ARRAY['apple', 'apple', NULL, 'cherry'], ARRAY['cherry'])  => ['apple', NULL, 'cherry']
```

### `AS_MAP`

Since: 0.6.0

```sql
AS_MAP(keys, vals)
```

Construct a map from a list of keys and a list of values.

!!! Tip "See AS_MAP in action"
    - [Match users for online dating](https://confluentinc.github.io/ksqldb-recipes/customer-360/online-dating/#ksqldb-code)

### `ELT`

Since: 0.6.0

```sql
ELT(n INTEGER, args VARCHAR[])
```

Returns element `n` in the `args` list of strings, or NULL if `n` is less than
1 or greater than the number of arguments. This function is 1-indexed. ELT is
the complement to FIELD.

### `FIELD`

Since: 0.6.0

```sql
FIELD(str VARCHAR, args VARCHAR[])
```

Returns the 1-indexed position of `str` in `args`, or 0 if not found.
If `str` is NULL, the return value is 0, because NULL is not considered
to be equal to any value. FIELD is the complement to ELT.

### `JSON_ARRAY_CONTAINS`

Since: 0.6.0

```sql
JSON_ARRAY_CONTAINS('[1, 2, 3]', 3)
```

Given a `STRING` containing a JSON array, checks if a search value is contained in the array.

Returns `false` if the first parameter does not contain a JSON array.

### `MAP`

Since: 0.7.0

```sql
MAP(key VARCHAR := value, ...)
```

Construct a map from specific key-value tuples.

All values must be [coercible to a common Sql type][1].

### `MAP_KEYS`

Since: 0.10.0

```sql
MAP_KEYS(a_map)
```

Returns an array that contains all of the keys from the specified map.

Returns NULL if the input map is NULL.

Example:
```sql
map_keys( map('apple' := 10, 'banana' := 20) )  => ['apple', 'banana'] 
```

### `MAP_VALUES`

Since: 0.10.0

```sql
MAP_VALUES(a_map)
```

Returns an array that contains all of the values from the specified map.

Returns NULL if the input map is NULL.

Example:
```sql
map_values( map('apple' := 10, 'banana' := 20) )  => [10, 20] 
```

### `MAP_UNION`

Since: 0.10.0

```sql
MAP_UNION(map1, map2)
```

Returns a new map containing the union of all entries from both input maps. If a key is present in both input maps, the corresponding value from _map2_ is returned.

Returns NULL if all of the input maps are NULL.

Example:
```sql
map_union( map('apple' := 10, 'banana' := 20), map('cherry' := 99) )  => ['apple': 10, 'banana': 20, 'cherry': 99] 

map_union( map('apple' := 10, 'banana' := 20), map('apple' := 50) )  => ['apple': 50, 'banana': 20] 
```

### `SLICE`

Since: 0.6.0

```sql
SLICE(col1, from, to)
```

Slices a list based on the supplied indices. The indices start at 1 and
include both endpoints.

## Invocation Functions

Apply lambda functions to collections.

### `FILTER`

Since: 0.17.0

```sql
FILTER(array, x => ...)

FILTER(map, (k,v) => ...)
```

Filter a collection with a lambda function.

If the collection is an array, the lambda function must have one input argument.

If the collection is a map, the lambda function must have two input arguments.

### `REDUCE`

Since: 0.17.0

```sql
REDUCE(array, state, (s, x) => ...)

REDUCE(map, state, (s, k, v) => ...)
```

Reduce a collection starting from an initial state.

If the collection is an array, the lambda function must have two input arguments.

If the collection is a map, the lambda function must have three input arguments.

If the state is `null`, the result is `null`.

### `TRANSFORM`

Since: 0.17.0

```sql
TRANSFORM(array, x => ...)

TRANSFORM(map, (k,v) => ..., (k,v) => ...)
```

Transform a collection by using a lambda function.

If the collection is an array, the lambda function must have one input argument.

If the collection is a map, two lambda functions must be provided, and both lambdas must have two arguments: a map entry key and a map entry value.

## Strings

### `CHR`

Since: 0.10.0

```sql
CHR(decimal_code | utf_string)
```

Returns a single-character string representing the Unicode code-point described by the input. The input parameter can be either a decimal character code or a string representation of a UTF code.

Returns NULL if the input is NULL or does not represent a valid code-point.

Commonly used to insert control characters such as `Tab` (9), `Line Feed` (10), or `Carriage Return` (13) into strings.

Examples:
```sql
CHR(75)        => 'K'
CHR('\u004b')  => 'K'
CHR(22909)     => '好'
CHR('\u597d')  => '好'
```

### `CONCAT`

Since: -

```sql
CONCAT(col1, col2, 'hello', ..., col-n)
CONCAT(bytes1, bytes2, ..., bytes-n)
```

Concatenate two or more string or bytes expressions. Any inputs which evaluate
to NULL are replaced with an empty string or bytes in the output.

!!! Tip "See CONCAT in action"
    - [Enrich orders with change data capture (CDC)](https://confluentinc.github.io/ksqldb-recipes/real-time-analytics/denormalization/#ksqldb-code)

### `CONCAT_WS`

Since: 0.10.0

```sql
CONCAT_WS(separator, expr1, expr2, ...)
```

Concatenates two or more string or bytes expressions, inserting a separator
string or bytes between each.

If the separator is NULL, this function returns NULL.
Any expressions which evaluate to NULL are skipped.

Example: 
```sql
CONCAT_WS(', ', 'apple', 'banana', NULL, 'date')  ->  'apple, banana, date'
```

### `ENCODE`

Since: 0.10.0

```sql
ENCODE(col1, input_encoding, output_encoding)
```

Given a STRING that is encoded as `input_encoding`, encode it using the `output_encoding`. The accepted input and output encodings are:
`hex`, `utf8`, `ascii`, and `base64`. Throws an exception if the provided encodings are not supported.

For example, to encode a string in `hex` to `utf8`, use `ENCODE(string, 'hex', 'utf8')`.

### `EXTRACTJSONFIELD`

Since: -

```sql
EXTRACTJSONFIELD(message, '$.log.cloud')
```

Given a STRING that contains JSON data, extract the value at the specified [JSONPath](https://jsonpath.com/).

For example, given a STRING containing the following JSON:

```json
{
   "log": {
      "cloud": "gcp836Csd",
      "app": "ksProcessor",
      "instance": 4
   }
}
```

`EXTRACTJSONFIELD(message, '$.log.cloud')` returns the STRING `gcp836Csd`.

If the requested JSONPath does not exist, the function returns NULL.

The result of EXTRACTJSONFIELD is always a STRING. Use `CAST` to convert the result to another
type. For example, `CAST(EXTRACTJSONFIELD(message, '$.log.instance') AS INT)` will extract the
instance number from the above JSON object as an INT.

The return type of the UDF is STRING, so JSONPaths that select
multiple elements, like those containing wildcards, aren't supported.

!!! note
    EXTRACTJSONFIELD is useful for extracting data from JSON where either the schema of the JSON
    data is not static, or where the JSON data is embedded in a row encoded using a different
    format, for example, a JSON field within an Avro-encoded message.

    If the whole row is encoded as JSON with a known schema or structure, use the `JSON` format and
    define the structure as the source's columns.  For example, a stream of JSON objects similar to
    the example above could be defined using a statement similar to this:

    `CREATE STREAM LOGS (LOG STRUCT<CLOUD STRING, APP STRING, INSTANCE INT>, ...) WITH (VALUE_FORMAT='JSON', ...)`

### `FROM_BYTES`

Since: 0.21.0

```sql
FROM_BYTES(col1, encoding)
```

Converts a BYTES value to STRING in the specified encoding.
The accepted encoders are 'hex', 'utf8', 'ascii', and 'base64'.

### `IS_JSON_STRING`

Since: 0.24.0

```sql
is_json_string(json_string) -> Boolean
```

Given a string, returns `true` if it can be parsed as a valid JSON value, `false` otherwise.

Examples:

```sql
is_json_string("[1, 2, 3]") => true
is_json_string("{}") => true
is_json_string("1") => true
is_json_string("\"abc\"") => true
is_json_string("null") => true
is_json_string("") => false
is_json_string("abc") => false
is_json_string(NULL) => false
```

### `JSON_ARRAY_LENGTH`

Since: 0.24.0

```sql
JSON_ARRAY_LENGTH(json_string) -> Integer
```

Given a string, parses it as a JSON value and returns the length of the top-level array. Returns
`NULL` if the string can't be interpreted as a JSON array, for example, when the string is `NULL`
or it does not contain valid JSON, or the JSON value is not an array.

Examples:

```sql
json_array_length("[1, 2, 3]") => 3
json_array_length("[1, [1, [2]], 3]") =>  3
json_array_length("[]") => 0
json_array_length("{}") => NULL
json_array_length("123") => NULL
json_array_length(NULL) => NULL
json_array_length("abc") => throws "Invalid JSON format"
```

### `JSON_CONCAT`

Since: 0.24.0

```sql
json_concat(json_strings...) -> String
```

Given N strings, parse them as JSON values and return a string representing their concatenation.
Concatenation rules are identical to PostgreSQL's [|| operator](https://www.postgresql.org/docs/14/functions-json.html):
* If all strings deserialize into JSON objects, return an object with a union of the input keys. If 
  there are duplicate objects, take values from the last object.
* If all strings deserialize into JSON arrays, return the result of array concatenation.
* If at least one of the deserialized values is not an object, convert non-array inputs to a
  single-element array and return the result of array concatenation.
* If at least one of the input strings is `NULL` or can't be deserialized as JSON, return `NULL`.

Similar to the PostgreSQL's `||` operator, this function merges only top-level object keys or arrays.

Examples:

```
json_concat("{\"a\": 1}", "{\"b\": 2}") // => "{\"a\": 1, \"b\": 2}"
json_concat("{\"a\": {\"5\": 6}}", "{\"a\": {\"3\": 4}}") // => "{\"a\": {\"3\": 4}}"
json_concat("{}", "{}") // => "{}"
json_concat("[1, 2]", "[3, 4]") // => "[1,2,3,4]"
json_concat("[1, [2]]", "[[[3]], [[[4]]]]") // => "[ 1, [2], [[3]], [[[4]]] ]"
json_concat("null", "null") // => "[null, null]"
json_concat("[1, 2]", "{\"a\": 1}") // => "[1, 2, {\"a\": 1}]"
json_concat("[1, 2]", "3") // => "[1, 2, 3]"
json_concat("1", "2") // => "[1, 2]"
json_concat("[]", "[]") // => []
json_concat("abc", "[1]") // => NULL
json_concat(NULL, "[1]") // => NULL
```

### `JSON_KEYS`

Since: 0.24.0

```sql
json_keys(json_string) -> Array<String>
```

Given a string, parses it as a JSON object and returns a ksqlDB array of strings representing the
top-level keys. Returns `NULL` if the string can't be interpreted as a JSON object, for example,
when the string is `NULL` or it does not contain valid JSON, or the JSON value is not an object.

Examples:

```sql
json_keys("{\"a\": \"abc\", \"b\": { \"c\": \"a\" }, \"d\": 1}") // => ["a", "b", "d"]
json_keys("{}") // => []
json_keys("[]") // => NULL
json_keys("123") // => NULL
json_keys(NULL) // => NULL
json_keys("") // => NULL
```

### `JSON_RECORDS`

Since: 0.24.0

```sql
json_records(json_string) -> Map<String, String>
```

Given a string, parses it as a JSON object and returns a map representing the top-level keys and
values. Returns `NULL` if the string can't be interpreted as a JSON object, i.e. it is `NULL` or
it does not contain valid JSON, or the JSON value is not an object.


Examples:

```sql
json_records("{\"a\": \"abc\", \"b\": { \"c\": \"a\" }, \"d\": 1}") // {"a": "\"abc\"", "b": "{ \"c\": \"a\" }", "d": "1"}
json_records("{}") // => []
json_records("[]") // => NULL
json_records("123") // => NULL
json_records(NULL) // => NULL
json_records("abc") // => NULL
```

### `TO_JSON_STRING`

Since: 0.24.0

```sql
to_json_string(val) -> String
```

Given any ksqlDB type returns the equivalent JSON string.

Examples:

**Primitives types**

```sql
to_json_string(1) // => "1"
to_json_string(15.3) // => "15.3"
to_json_string("abc") // => "\"abc\""
to_json_string(true) // => "true"
to_json_string(2021-10-11) // DATE type, => "\"2021-10-11\""
to_json_string(13:25) // TIME type, => "\"13:25:10\""
to_json_string(2021-06-31T12:18:39.446) // TIMESTAMP type, => "\"2021-06-31T12:18:39.446\""
to_json_string(NULL) // => "null"
```

**Compound types**

```sql
to_json_string(Array[1, 2, 3]) // => "[1, 2, 3]"
to_json_string(Struct{id=1,name=A}) // => "{\"id\": 1, \"name\": \"a\"}"
to_json_string(Map('c' := 2, 'd' := 4)) // => "{\"c\": 2, \"d\": 4}"
to_json_string(Array[Struct{json_key=1 json_value=Map('c' := 2, 'd' := true)}]) // => "[{\"json_key\": 1, \"json_value\": {\"c\": 2, \"d\": true}}]"
```

### `INITCAP`

Since: 0.6.0

```sql
INITCAP(col1)
```

Capitalize the first letter in each word and convert all other letters
to lowercase. Words are delimited by whitespace.

### `INSTR`

Since: 0.10.0

```sql
INSTR(string, substring, [position], [occurrence])
```

Returns the position of the `substring` in the `string`. The first character is at position 1.

If `position` is provided, search starts from the specified position. 
Negative `position` causes the search to work from end to start of `string`.

If `occurrence` is provided, the position of *n*-th occurrence is returned.

If `substring` is not found, the return value is 0.

Examples:

```sql
INSTR('CORPORATE FLOOR', 'OR') -> 2
INSTR('CORPORATE FLOOR', 'OR', 3) -> 5
INSTR('CORPORATE FLOOR', 'OR', 3, 2) -> 14
INSTR('CORPORATE FLOOR', 'OR', -3) -> 5
INSTR('CORPORATE FLOOR', 'OR', -3, 2) -> 2b
INSTR('CORPORATE FLOOR', 'MISSING') -> 0
```

### `LCASE`

Since: -

```sql
LCASE(col1)
```

Convert a string to lowercase.

### `LEN`

Since: -

```sql
LEN(string)
LEN(bytes)
```

The length of a string or the number of bytes in a BYTES value.

### `LPAD`

Since: 0.10.0

```sql
LPAD(input, length, padding)
```

Pads the input string or bytes, beginning from the left, with the specified
padding of the same type, until the target length is reached.

If the input is longer than the specified target length, it is truncated.

If the padding string or byte array is empty or NULL, or the target length
is negative, NULL is returned.

Examples:
```sql
LPAD('Foo', 7, 'Bar')  =>  'BarBFoo'
LPAD('Foo', 2, 'Bar')  =>  'Fo'
LPAD('', 2, 'Bar')  =>  'Ba'
LPAD('123', 5, '0')  => '00123'
```

### `MASK`

Since: 0.6.0

```sql
MASK(col1, 'X', 'x', 'n', '-')
```

Convert a string to a masked or obfuscated version of itself. The optional
arguments following the input string to be masked are the characters to be
substituted for upper-case, lower-case, numeric, and other characters of the
input, respectively.

If the mask characters are omitted then the default values, shown in the
following example, are applied.

Set a given mask character to NULL to prevent any masking of that character
type. For example: `MASK("My Test $123")` will return `Xx-Xxxx--nnn`, applying
all default masks. `MASK("My Test $123", '*', NULL, '1', NULL)` will yield
`*y *est $111`.

### `MASK_KEEP_LEFT`

Since: 0.6.0

```sql
MASK_KEEP_LEFT(col1, numChars, 'X', 'x', 'n', '-')
```

Similar to the `MASK` function above, except
that the first or left-most `numChars`
characters will not be masked in any way.
For example: `MASK_KEEP_LEFT("My Test $123", 4)`
will return `My Txxx--nnn`.

### `MASK_KEEP_RIGHT`

Since: 0.6.0

```sql
MASK_KEEP_RIGHT(col1, numChars, 'X', 'x', 'n', '-')
```

Similar to the `MASK` function above, except
that the last or right-most `numChars`
characters will not be masked in any way.
For example:`MASK_KEEP_RIGHT("My Test $123", 4)`
will return `Xx-Xxxx-$123`.

### `MASK_LEFT`

Since: 0.6.0

```sql
MASK_LEFT(col1, numChars, 'X', 'x', 'n', '-')
```

Similar to the `MASK` function above, except
that only the first or left-most `numChars`
characters will have any masking applied to them.
For example, `MASK_LEFT("My Test $123", 4)`
will return `Xx-Xest $123`.

### `MASK_RIGHT`

Since: 0.6.0

```sql
MASK_RIGHT(col1, numChars, 'X', 'x', 'n', '-')
```

Similar to the `MASK` function above, except
that only the last or right-most `numChars`
characters will have any masking applied to them.
For example: `MASK_RIGHT("My Test $123", 4)`
will return `My Test -nnn`.

### `REPLACE`

Since: 0.6.0

```sql
REPLACE(col1, 'foo', 'bar')
```

Replace all instances of a substring in a string with a new string.

!!! Tip "See REPLACE in action"
    - [Detect and analyze SSH attacks](https://confluentinc.github.io/ksqldb-recipes/cybersecurity/SSH-attack/#ksqldb-code)

### `REGEXP_EXTRACT`

Since: 0.8.0

```sql
REGEXP_EXTRACT('.*', col1)
```

```sql
REGEXP_EXTRACT('(([AEIOU]).)', col1, 2)
```

Extract the first substring matched by the regex pattern from the input.

A capturing group number can also be specified in order to return that specific group. If a number isn't specified,
the entire substring is returned by default.

For example, `REGEXP_EXTRACT("(.*) (.*)", 'hello there', 2)`
returns "there".

### `REGEXP_EXTRACT_ALL`

Since: 0.10.0

```sql
REGEXP_EXTRACT_ALL('.*', col1)
```

```sql
REGEXP_EXTRACT_ALL('(([AEIOU]).)', col1, 2)
```

Extract all substrings matched by the regex pattern from the input.

A capturing group number can also be specified in order to return that specific group. If a number isn't specified,
the entire substring is returned by default.

For example, `REGEXP_EXTRACT("(\\w+) (\\w+)", 'hello there nice day', 2)`
returns `['there', 'day']`.

### `REGEXP_REPLACE`

Since: 0.10.0

```sql
REGEXP_REPLACE(col1, 'a.b+', 'bar')
```

Replace all matches of a regex in an input string with a new string.
If either the input string, regular expression, or new string is null,
the result is null.

### `REGEXP_SPLIT_TO_ARRAY`

Since: 0.10.0

```sql
REGEXP_SPLIT_TO_ARRAY(col1, 'a.b+')
```

Splits a string into an array of substrings based
on a regular expression. If there is no match,
the original string is returned as the only
element in the array. If the regular expression is empty,
then all characters in the string are split.
If either the string or the regular expression is `NULL`, a
NULL value is returned.

If the regular expression is found at the beginning or end
of the string, or there are contiguous matches,
then an empty element is added to the array.

### `RPAD`

Since: 0.10.0

```sql
RPAD(input, length, padding)
```

Pads the input string or bytes, starting from the end, with the specified
padding of the same type until the target length is reached.

If the input is longer than the specified target length, it is truncated. 

If the padding string or byte array is empty or NULL, or the target length
is negative, NULL is returned.

Examples:
```sql
RPAD('Foo', 7, 'Bar')  =>  'FooBarB'
RPAD('Foo', 2, 'Bar')  =>  'Fo'
RPAD('', 2, 'Bar')  =>  'Ba'
```

### `SPLIT`

Since: 0.6.0

```sql
SPLIT(col1, delimiter)
```

Splits a string into an array of substrings, or bytes into an array of
subarrays, based on a delimiter.

If the delimiter is not found, the original string or byte array is returned
as the only element in the array.

If the delimiter is empty, every character in the string or byte in the array
is split.

If the delimiter is found at the beginning or end of the string or bytes,
or there are contiguous delimiters, an empty space is added to the array.

Returns NULL if either parameter is NULL.

!!! Tip "See SPLIT in action"
    - [Detect and analyze SSH attacks](https://confluentinc.github.io/ksqldb-recipes/cybersecurity/SSH-attack/#ksqldb-code)

### `SPLIT_TO_MAP`

Since: 0.10.0

```sql
SPLIT_TO_MAP(input, entryDelimiter, kvDelimiter)
```

Splits a string into key-value pairs and creates a map from them. The 
`entryDelimiter` splits the string into key-value pairs which are then split by `kvDelimiter`. If the same key is present multiple times in the input, the latest value for that key is returned. 

Returns NULL if the input text is NULL.
Returns NULL if either of the delimiters is NULL or an empty string.

Example:
```sql
SPLIT_TO_MAP('apple':='green'/'cherry':='red', '/', ':=')  => { 'apple':'green', 'cherry':'red'}
```

### `SUBSTRING`

Since: -

```sql
SUBSTRING(str, pos, [len])
SUBSTRING(bytes, pos, [len])
```

Returns the portion of `str` or `bytes` that starts at
`pos` (first character or byte is at position 1) and
has length `len`, or continues to the end of
the string or bytes.

For example, `SUBSTRING("stream", 1, 4)`
returns "stre".

### `TO_BYTES`

Since: 0.21.0

```sql
TO_BYTES(string, encoding)
```

Converts a STRING column in the specified encoding type to a BYTES column.
Supported encoding types are: `hex`, `utf8`, `ascii`, and `base64`.

### `TRIM`

Since: -

```sql
TRIM(col1)
```

Trim the spaces from the beginning and end of a string.

### `UCASE`

Since: -

```sql
UCASE(col1)
```

Convert a string to uppercase.

!!! Tip "See UCASE in action"
    - [Handle corrupted data from Salesforce](https://confluentinc.github.io/ksqldb-recipes/anomaly-detection/salesforce/#ksqldb-code)

### `UUID`

Since: 0.10.0

```sql
UUID()
```
Create a Universally Unique Identifier (UUID) generated according to RFC 4122. 
A call to UUID() returns a value conforming to UUID version 4, sometimes called 
"random UUID", as described in RFC 4122. The value is a 128-bit number represented 
as a string of five hexadecimal numbers _aaaaaaaa-bbbb-cccc-dddd-eeeeeeeeeeee_.

## Bytes

### `BIGINT_FROM_BYTES`

Since: 0.23.1

```sql
BIGINT_FROM_BYTES(col1, [byteOrder])
```

Converts a BYTES value to an BIGINT value according to the specified byte order.
BYTES must be 8 bytes long or a NULL value will be returned.

Byte order values must be 'BIG_ENDIAN' or 'LITTLE_ENDIAN'. If omitted, 'BIG_ENDIAN' is used.
A NULL value is returned if an invalid byte order value is used.

Example, where `b` is a bytes value represented as a base64 string `AAAAASoF8gA=`:
```sql
BIGINT_FROM_BYTES(b, 'BIG_ENDIAN') -> 5000000000
```

### `DOUBLE_FROM_BYTES`

Since: 0.23.1

```sql
DOUBLE_FROM_BYTES(col1, [byteOrder])
```

Converts a BYTES value to an DOUBLE value according to the specified byte order.
BYTES must be 8 bytes long or a NULL value will be returned.

Byte order values must be 'BIG_ENDIAN' or 'LITTLE_ENDIAN'. If omitted, 'BIG_ENDIAN' is used.
A NULL value is returned if an invalid byte order value is used.

Example, where `b` is a bytes value represented as a base64 string `QICm/ZvJ9YI=`:
```sql
DOUBLE_FROM_BYTES(b, 'BIG_ENDIAN') -> 532.8738323
```

### `INT_FROM_BYTES`

Since: 0.23.1

```sql
INT_FROM_BYTES(col1, [byteOrder])
```

Converts a BYTES value to an INT value according to the specified byte order.
BYTES must be 4 bytes long or a NULL value will be returned.

Byte order values must be 'BIG_ENDIAN' or 'LITTLE_ENDIAN'. If omitted, 'BIG_ENDIAN' is used.
A NULL value is returned if an invalid byte order value is used.

Examples, where `b_big` is a bytes value represented as a base64 string `AAAH5Q==`:
```sql
INT_FROM_BYTES(b, 'BIG_ENDIAN') -> 2021
```

### `TO_BYTES`

Since: 0.21.0

```sql
TO_BYTES(col1, encoding)
```

Converts a STRING value in the specified encoding to BYTES.
The accepted encoders are 'hex', 'utf8', 'ascii', and 'base64'.

## Nulls

### `COALESCE`

Since: 0.9.0

```sql
COALESCE(a, b, c, d)
```

Returns the first parameter that is not NULL. All parameters must be of the same type.

Where the parameter type is a complex type, for example `ARRAY` or `STRUCT`, the contents of the
complex type are not inspected. The behavior is the same: the first NOT NULL element is returned.

### `IFNULL`

Since: -

```sql
IFNULL(expression, altValue)
```

If the provided `expression` is NULL, returns `altValue`, otherwise, returns `expression`.

Where the parameter type is a complex type, for example `ARRAY` or `STRUCT`, the contents of the
complex type are not inspected.

### `NULLIF`

Since: -

```sql
NULLIF(expression1, expression2)
```

Returns NULL if `expression1` is equal to `expression2`; otherwise, returns `expression1`.

If the parameter type is a complex type, for example, `ARRAY` or `STRUCT`, the contents of the
complex type are not inspected.

## Date and time

### `CONVERT_TZ`

```sql
CONVERT_TZ(col1, 'from_timezone', 'to_timezone')
```

Converts a TIMESTAMP value from `from_timezone` to `to_timezone`. `from_timezone` and
`to_timezone` are `java.util.TimeZone` ID formats, for example: "UTC", "America/Los_Angeles",
"PDT","Europe/London". For more information on timestamp formats,
see [DateTimeFormatter](https://cnfl.io/java-dtf).

### `DATEADD`

Since: 0.20

```sql
DATEADD(unit, interval, COL0)
```

Adds an interval to a date. Intervals are defined by an integer value and a supported
[time unit](../../reference/sql/time.md#Time units).

### `DATESUB`

Since: 0.20

```sql
DATESUB(unit, interval, COL0)
```

Subtracts an interval from a date. Intervals are defined by an integer value and a supported
[time unit](../../reference/sql/time.md#Time units).

### `FORMAT_DATE`

```sql
FORMAT_DATE(date, 'yyyy-MM-dd')
```

Converts a DATE value into a string that represents the date in the given format.
You can escape single-quote characters in the timestamp format by using two successive single
quotes, `''`, for example: `'yyyy-MM-dd''T'''`.

### `FORMAT_TIME`

Since: 0.20

```sql
FORMAT_TIME(time, 'HH:mm:ss.SSS')
```

Converts a TIME value into the string representation of the time in the given format.
Single quotes in the time format can be escaped with two successive single quotes, `''`, for
example: `'''T''HH:mm:ssX'`.

For more information on time formats, see [DateTimeFormatter](https://cnfl.io/java-dtf).

### `FORMAT_TIMESTAMP`

```sql
FORMAT_TIMESTAMP(timestamp, 'yyyy-MM-dd HH:mm:ss.SSS' [, TIMEZONE])
```

Converts a TIMESTAMP value into the string representation of the timestamp in the given format.
Single quotes in the timestamp format can be escaped with two successive single quotes, `''`, for
example: `'yyyy-MM-dd''T''HH:mm:ssX'`.

TIMEZONE is an optional parameter and it is a `java.util.TimeZone` ID format, for example: "UTC",
"America/Los_Angeles", "PDT", "Europe/London". For more information on timestamp formats, see
[DateTimeFormatter](https://cnfl.io/java-dtf).

!!! Tip "See FORMAT_TIMESTAMP in action"
    - [Analyze datacenter power usage](https://confluentinc.github.io/ksqldb-recipes/real-time-analytics/datacenter/#ksqldb-code)
    - [Detect and analyze SSH attacks](https://confluentinc.github.io/ksqldb-recipes/cybersecurity/SSH-attack/#ksqldb-code)

### `FROM_DAYS`

```sql
FROM_DAYS(days)
```

Converts an INT number of days since epoch to a DATE value.

### `FROM_UNIXTIME`

```sql
FROM_UNIXTIME(milliseconds)
```

Converts a BIGINT millisecond timestamp value into a TIMESTAMP value.

!!! Tip "See FROM_UNIXTIME in action"
    - [Analyze datacenter power usage](https://confluentinc.github.io/ksqldb-recipes/real-time-analytics/datacenter/#ksqldb-code)

### `PARSE_DATE`

```sql
PARSE_DATE(col1, 'yyyy-MM-dd')
```

Converts a string representation of a date in the
given format into a DATE value. You can escape
single-quote characters in the timestamp format by using two successive single
quotes, `''`, for example: `'yyyy-MM-dd''T'''`.

### `PARSE_TIME`

Since: 0.20

```sql
PARSE_TIME(col1, 'HH:mm:ss.SSS')
```

Converts a string value in the given format into a TIME value. Single quotes in the time
format can be escaped with two successive single quotes, `''`, for example: `'''T''HH:mm:ssX'`.

For more information on time formats, see [DateTimeFormatter](https://cnfl.io/java-dtf).

### `PARSE_TIMESTAMP`

```sql
PARSE_TIMESTAMP(col1, 'yyyy-MM-dd HH:mm:ss.SSS' [, TIMEZONE])
```

Converts a string value in the given format into the TIMESTAMP value. Single quotes in the timestamp
format can be escaped with two successive single quotes, `''`, for example: `'yyyy-MM-dd''T''HH:mm:ssX'`.

TIMEZONE is an optional parameter and it is a `java.util.TimeZone` ID format, for example: "UTC",
"America/Los_Angeles", "PDT", "Europe/London". For more information on timestamp formats, see
[DateTimeFormatter](https://cnfl.io/java-dtf).

### `TIMEADD`

Since: 0.20

```sql
TIMEADD(unit, interval, COL0)
```

Adds an interval to a time. Intervals are defined by an integer value and a supported
[time unit](../../reference/sql/time.md#Time units).

### `TIMESUB`

Since: 0.20

```sql
TIMESUB(unit, interval, COL0)
```

Subtracts an interval from a time. Intervals are defined by an integer value and a supported
[time unit](../../reference/sql/time.md#Time units).

### `TIMESTAMPADD`

Since: 0.17

```sql
TIMESTAMPADD(unit, interval, COL0)
```

Adds an interval to a timestamp. Intervals are defined by an integer value and a supported
[time unit](/reference/sql/time/#time-units).

### `TIMESTAMPSUB`

Since: 0.17

```sql
TIMESTAMPSUB(unit, interval, COL0)
```

Subtracts an interval from a timestamp. Intervals are defined by an integer value and a supported
[time unit](/reference/sql/time/#time-units).

### `UNIX_DATE`

Since: 0.6.0

```sql
UNIX_DATE([date])
```

<<<<<<< HEAD
Adds an interval to a time. Intervals are defined by an integer value and a supported
[time unit](/reference/sql/time/#time-units).

### TIMESUB

Since: 0.20

```sql
TIMESUB(unit, interval, COL0)
```

Subtracts an interval from a time. Intervals are defined by an integer value and a supported
[time unit](/reference/sql/time/#time-units).
=======
If `UNIX_DATE` is called with the date parameter, the function returns the DATE
value as an INTEGER value representing the number of days since `1970-01-01`.

If the `date` parameter is not provided, it returns an integer representing days since `1970-01-01`.
The returned integer may differ depending on the local time of different ksqlDB Server instances.
>>>>>>> 75bf7719

### `UNIX_TIMESTAMP`

Since: 0.6.0

```sql
UNIX_TIMESTAMP([timestamp])
```

<<<<<<< HEAD
Adds an interval to a date. Intervals are defined by an integer value and a supported
[time unit](/reference/sql/time/#time-units).

### DATESUB

Since: 0.20

```sql
DATESUB(unit, interval, COL0)
```

Subtracts an interval from a date. Intervals are defined by an integer value and a supported
[time unit](/reference/sql/time/#time-units).
=======
If `UNIX_TIMESTAMP` is called with the timestamp parameter, the function returns the TIMESTAMP
value as a BIGINT value representing the number of milliseconds since `1970-01-01T00:00:00 UTC`.

If the `timestamp` parameter is not provided, it returns the current Unix timestamp in milliseconds,
represented as a BIGINT. The returned timestamp may differ depending on the local time of different
ksqlDB Server instances.
>>>>>>> 75bf7719

## URLs

!!! note
    All ksqlDB URL functions assume URI syntax defined in
    [RFC 39386](https://tools.ietf.org/html/rfc3986). For more information on the
    structure of a URI, including definitions of the various components, see
    Section 3 of the RFC. For encoding/decoding, the
    `application/x-www-form-urlencoded` convention is followed.

### `URL_DECODE_PARAM`

```sql
URL_DECODE_PARAM(col1)
```

Since: 0.6.0

Unescapes the `URL-param-encoded`_ value in `col1`. This is the inverse of
`URL_ENCODE_PARAM`.

- Input: `'url%20encoded`
- Output: `url encoded`

### `URL_ENCODE_PARAM`

```sql
URL_ENCODE_PARAM(col1)
```

Since: 0.6.0

Escapes the value of `col1` such that it can
safely be used in URL query parameters. Note that
this is not the same as encoding a value for use 
in the path portion of a URL.                    
                                                 
- Input: `url encoded`                             
- Output: `'url%20encoded`                         

### `URL_EXTRACT_FRAGMENT`

```sql
URL_EXTRACT_FRAGMENT(url)
```

Since: 0.6.0

Extract the fragment portion of the specified
value. Returns NULL if `url` is not a valid URL
or if the fragment does not exist. Any encoded 
value will be decoded.                         
                                               
- Input: `http://test.com#frag`,                 
- Output: `frag`                                 

- Input: `http://test.com#frag%20space`,         
- Output: `frag space`                           

### `URL_EXTRACT_HOST`

```sql
URL_EXTRACT_HOST(url)
```

Since: 0.6.0

Extract the host-name portion of the specified
value. Returns NULL if the `url` is not a valid  
URI according to RFC-2396.                       
                                                 
- Input: `http://test.com:8080/path`,              
- Output: `test.com`                               

### `URL_EXTRACT_PARAMETER`

Since: 0.6.0

```sql
URL_EXTRACT_PARAMETER(url, parameter_name)
```

Extract the value of the requested parameter from
the query-string of `url`. Returns NULL
if the parameter is not present, has no value
specified for it in the query-string, or `url`
is not a valid URI. Encodes the param and decodes
the output (see examples).
                                                 
To get all of the parameter values from a
URL as a single string, see `URL_EXTRACT_QUERY.`
                                                 
- Input: `http://test.com?a%20b=c%20d`, `a b`
- Output: `c d`

- Input: `http://test.com?a=foo&b=bar`, `b`
- Output: `bar`

### `URL_EXTRACT_PATH`

```sql
URL_EXTRACT_PATH(url)
```

Since: 0.6.0

Extracts the path from `url`.
Returns NULL if `url` is not a valid URI but  
returns an empty string if the path is empty. 
                                              
- Input: `http://test.com/path/to#a`            
- Output: `path/to`                             

### `URL_EXTRACT_PORT`

```sql
URL_EXTRACT_PORT(url)
```

Since: 0.6.0

Extract the port number from `url`.
Returns NULL if `url` is not a valid URI or does
not contain an explicit port number.            
                                                
- Input: `http://localhost:8080/path`             
- Output: `8080`                                  

### `URL_EXTRACT_PROTOCOL`

```sql
URL_EXTRACT_PROTOCOL(url)
```

Since: 0.6.0

Extract the protocol from `url`. Returns NULL if
`url` is an invalid URI or has no protocol.
                                           
- Input: `http://test.com?a=foo&b=bar`       
- Output: `http`                             

### `URL_EXTRACT_QUERY`

Since: 0.6.0

```sql
URL_EXTRACT_QUERY(url)
```

Extract the decoded query-string portion of
`url`. Returns NULL if no query-string is  
present or `url` is not a valid URI.       
                                           
- Input: `http://test.com?a=foo%20bar&b=baz` 
- Output: `a=foo bar&b=baz`                  

[1]: type-coercion.md#implicit-type-coercion

## Deprecated

### `DATETOSTRING`

Since: -

Deprecated since 0.20.0 (use FORMAT_DATE)

```sql
DATETOSTRING(START_DATE, 'yyyy-MM-dd')
```

Converts an integer representation of a date into a string representing the
date in the given format. Single quotes in the timestamp format can be escaped
with two successive single quotes, `''`, for example: `'yyyy-MM-dd''T'''`.
The integer represents days since epoch matching the encoding used by
{{ site.kconnect }} dates.

### `STRINGTODATE`

Since: -

Deprecated since 0.20.0 (use PARSE_DATE)

```sql
STRINGTODATE(col1, 'yyyy-MM-dd')
```

Converts a string representation of a date in the
given format into an integer representing days
since epoch. Single quotes in the timestamp
format can be escaped with two successive single
quotes, `''`, for example: `'yyyy-MM-dd''T'''`.

### `STRINGTOTIMESTAMP`

Since: -

Deprecated since 0.16.0 (use PARSE_TIMESTAMP)

```sql
STRINGTOTIMESTAMP(col1, 'yyyy-MM-dd HH:mm:ss.SSS' [, TIMEZONE])
```

Converts a string value in the given
format into the BIGINT value                      
that represents the millisecond timestamp. Single
quotes in the timestamp format can be escaped with
two successive single quotes, `''`, for
example: `'yyyy-MM-dd''T''HH:mm:ssX'`.

TIMEZONE is an optional parameter and it is a
`java.util.TimeZone` ID format, for example: "UTC",
"America/Los_Angeles", "PDT", "Europe/London". For
more information on timestamp formats, see
[DateTimeFormatter](https://cnfl.io/java-dtf).    

### `TIMESTAMPTOSTRING`

Since: -

Deprecated since 0.16.0 (use FORMAT_TIMESTAMP)

```sql
TIMESTAMPTOSTRING(ROWTIME, 'yyyy-MM-dd HH:mm:ss.SSS' [, TIMEZONE])
```

Converts a BIGINT millisecond timestamp value into the string representation
of the timestamp in the given format. Single quotes in the timestamp format
can be escaped with two successive single quotes, `''`, for example:
`'yyyy-MM-dd''T''HH:mm:ssX'`.

TIMEZONE is an optional parameter, and it is a `java.util.TimeZone` ID format,
for example, "UTC", "America/Los_Angeles", "PDT", or "Europe/London". For more
information on timestamp formats, see [DateTimeFormatter](https://cnfl.io/java-dtf).<|MERGE_RESOLUTION|>--- conflicted
+++ resolved
@@ -1603,27 +1603,11 @@
 UNIX_DATE([date])
 ```
 
-<<<<<<< HEAD
-Adds an interval to a time. Intervals are defined by an integer value and a supported
-[time unit](/reference/sql/time/#time-units).
-
-### TIMESUB
-
-Since: 0.20
-
-```sql
-TIMESUB(unit, interval, COL0)
-```
-
-Subtracts an interval from a time. Intervals are defined by an integer value and a supported
-[time unit](/reference/sql/time/#time-units).
-=======
 If `UNIX_DATE` is called with the date parameter, the function returns the DATE
 value as an INTEGER value representing the number of days since `1970-01-01`.
 
 If the `date` parameter is not provided, it returns an integer representing days since `1970-01-01`.
 The returned integer may differ depending on the local time of different ksqlDB Server instances.
->>>>>>> 75bf7719
 
 ### `UNIX_TIMESTAMP`
 
@@ -1633,28 +1617,12 @@
 UNIX_TIMESTAMP([timestamp])
 ```
 
-<<<<<<< HEAD
-Adds an interval to a date. Intervals are defined by an integer value and a supported
-[time unit](/reference/sql/time/#time-units).
-
-### DATESUB
-
-Since: 0.20
-
-```sql
-DATESUB(unit, interval, COL0)
-```
-
-Subtracts an interval from a date. Intervals are defined by an integer value and a supported
-[time unit](/reference/sql/time/#time-units).
-=======
 If `UNIX_TIMESTAMP` is called with the timestamp parameter, the function returns the TIMESTAMP
 value as a BIGINT value representing the number of milliseconds since `1970-01-01T00:00:00 UTC`.
 
 If the `timestamp` parameter is not provided, it returns the current Unix timestamp in milliseconds,
 represented as a BIGINT. The returned timestamp may differ depending on the local time of different
 ksqlDB Server instances.
->>>>>>> 75bf7719
 
 ## URLs
 
