--- conflicted
+++ resolved
@@ -273,16 +273,11 @@
 
    .. code:: sql
 
-<<<<<<< HEAD
-    ksql> CREATE STREAM pageviews_enriched AS \
-          SELECT users_original.userid AS userid, pageid, regionid, gender \
-          FROM pageviews_original \
-          LEFT JOIN users_original \
-            ON pageviews_original.userid = users_original.userid;
-=======
-    CREATE STREAM pageviews_enriched AS SELECT users_original.userid AS userid, pageid, regionid, gender \
-    FROM pageviews_original LEFT JOIN users_original ON pageviews_original.userid = users_original.userid;
->>>>>>> 3d97fc86
+       CREATE STREAM pageviews_enriched AS \
+       SELECT users_original.userid AS userid, pageid, regionid, gender \
+       FROM pageviews_original \
+       LEFT JOIN users_original \
+         ON pageviews_original.userid = users_original.userid;
 
    Your output should resemble:
 
@@ -316,13 +311,9 @@
 
    .. code:: sql
 
-<<<<<<< HEAD
-    ksql> CREATE STREAM pageviews_female AS \
-          SELECT * FROM pageviews_enriched \
-          WHERE gender = 'FEMALE';
-=======
-       CREATE STREAM pageviews_female AS SELECT * FROM pageviews_enriched WHERE gender = 'FEMALE';
->>>>>>> 3d97fc86
+    CREATE STREAM pageviews_female AS \
+    SELECT * FROM pageviews_enriched \
+    WHERE gender = 'FEMALE';
 
    Your output should resemble:
 
@@ -340,15 +331,10 @@
 
    .. code:: sql
 
-<<<<<<< HEAD
-       ksql> CREATE STREAM pageviews_female_like_89 \
-               WITH (kafka_topic='pageviews_enriched_r8_r9') AS \
-             SELECT * FROM pageviews_female \
-             WHERE regionid LIKE '%_8' OR regionid LIKE '%_9';
-=======
-       CREATE STREAM pageviews_female_like_89 WITH (kafka_topic='pageviews_enriched_r8_r9', \
-       value_format='DELIMITED') AS SELECT * FROM pageviews_female WHERE regionid LIKE '%_8' OR regionid LIKE '%_9';
->>>>>>> 3d97fc86
+       CREATE STREAM pageviews_female_like_89 \
+         WITH (kafka_topic='pageviews_enriched_r8_r9') AS \
+       SELECT * FROM pageviews_female \
+       WHERE regionid LIKE '%_8' OR regionid LIKE '%_9';
 
    Your output should resemble:
 
@@ -366,18 +352,13 @@
 
    .. code:: sql
 
-<<<<<<< HEAD
-    ksql> CREATE TABLE pageviews_regions \
-            WITH (VALUE_FORMAT='avro') AS \
-          SELECT gender, regionid , COUNT(*) AS numusers \
-          FROM pageviews_enriched \
-            WINDOW TUMBLING (size 30 second) \
-          GROUP BY gender, regionid \
-          HAVING COUNT(*) > 1;
-=======
-    CREATE TABLE pageviews_regions WITH (value_format='avro') AS SELECT gender, regionid , COUNT(*) AS numusers \
-    FROM pageviews_enriched WINDOW TUMBLING (size 30 second) GROUP BY gender, regionid HAVING COUNT(*) > 1;
->>>>>>> 3d97fc86
+    CREATE TABLE pageviews_regions \
+      WITH (VALUE_FORMAT='avro') AS \
+    SELECT gender, regionid , COUNT(*) AS numusers \
+    FROM pageviews_enriched \
+      WINDOW TUMBLING (size 30 second) \
+    GROUP BY gender, regionid \
+    HAVING COUNT(*) > 1;
 
    Your output should resemble:
 
@@ -492,13 +473,9 @@
 
        TERMINATE CTAS_PAGEVIEWS_REGIONS;
 
-<<<<<<< HEAD
    .. tip:: The actual name of the query running may vary; refer to the output of ``SHOW QUERIES;``.
 
-#. Run this command to exit the KSQL CLI.
-=======
 #. Run the ``exit`` command to leave the KSQL CLI.
->>>>>>> 3d97fc86
 
    ::
 
