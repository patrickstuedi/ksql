.. _ksql_home:

KSQL
====

What Is KSQL?
-------------

<<<<<<< HEAD
KSQL is the streaming SQL engine for |ak|. It provides an easy-to-use yet powerful interactive SQL
=======
KSQL is the streaming SQL engine for |ak-tm|. It provides an easy-to-use yet powerful interactive SQL
>>>>>>> 0822b2b2
interface for stream processing on Kafka, without the need to write code in a programming language such as Java or
Python. KSQL is scalable, elastic, fault-tolerant, and real-time. It supports a wide range of streaming operations,
including data filtering, transformations, aggregations, joins, windowing, and sessionization.

.. include:: includes/ksql-includes.rst
    :start-line: 8
    :end-line: 17

What Can I Do With KSQL?
------------------------

Streaming ETL
    Apache Kafka is a popular choice for powering data pipelines. KSQL makes it simple to transform data within the pipeline, readying messages to cleanly land in another system.

Real-time Monitoring and Analytics
    Track, understand, and manage infrastructure, applications, and data feeds by quickly building real-time dashboards, generating metrics, and creating custom alerts and messages.

Data exploration and discovery
    Navigate and browse through your data in Kafka.

Anomaly detection
    Identify patterns and spot anomalies in real-time data with millisecond latency, allowing you to properly surface out of the ordinary events and to handle fraudulent activities separately.

Personalization
    Create data driven real-time experiences and insight for users.

Sensor data and IoT
    Understand and deliver sensor data how and where it needs to be.

Customer 360-view
    Achieve a comprehensive understanding of your customers across every interaction through a variety of channels, where new information is continuously incorporated in real-time.

What Are the Components?
------------------------

.. figure:: img/ksql-architecture-and-components.png
  :width:  960pt
  :height: 540pt
  :align: center

KSQL Server
    The KSQL server runs the engine that executes KSQL queries. This includes processing, reading, and writing data to
    and from the target Kafka cluster.

    KSQL servers form KSQL clusters and can run in containers, virtual machines, and bare-metal machines. You can add
    and remove servers to/from the same KSQL cluster during live operations to elastically scale KSQL's processing
    capacity as desired. You can deploy different KSQL clusters to achieve workload isolation.

KSQL CLI
    You can interactively write KSQL queries by using the KSQL command line interface (CLI). The KSQL CLI acts as a
    client to the KSQL server. For production scenarios you may also configure KSQL servers to run in non-interactive
    "headless" configuration, thereby preventing KSQL CLI access.

KSQL servers, clients, queries, and applications run outside of Kafka brokers,
in separate JVM instances, or in separate clusters entirely. 

Supported Versions and Interoperability
---------------------------------------

.. _ksql-supported-versions:

.. include:: includes/ksql-supported-versions.rst


KSQL Documentation
------------------

.. toctree::
    :titlesonly:
    :maxdepth: 2

    quickstart
    installation/index
    developer-guide/index
    operations
    capacity-planning
    tutorials/index
    faq
    troubleshoot-ksql<|MERGE_RESOLUTION|>--- conflicted
+++ resolved
@@ -6,11 +6,7 @@
 What Is KSQL?
 -------------
 
-<<<<<<< HEAD
-KSQL is the streaming SQL engine for |ak|. It provides an easy-to-use yet powerful interactive SQL
-=======
 KSQL is the streaming SQL engine for |ak-tm|. It provides an easy-to-use yet powerful interactive SQL
->>>>>>> 0822b2b2
 interface for stream processing on Kafka, without the need to write code in a programming language such as Java or
 Python. KSQL is scalable, elastic, fault-tolerant, and real-time. It supports a wide range of streaming operations,
 including data filtering, transformations, aggregations, joins, windowing, and sessionization.
