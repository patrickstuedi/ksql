--- conflicted
+++ resolved
@@ -81,33 +81,19 @@
     resetSerde();
   }
 
-<<<<<<< HEAD
-  private final SchemaRegistryClient schemaRegistryClient = new MockSchemaRegistryClient();
-
-  @Test
-  public void shouldSerializeRowCorrectly() {
-    final Serializer<GenericRow> serializer =
+  private void resetSerde() {
+    final Serde<GenericRow> serde =
         new KsqlAvroTopicSerDe(KsqlConstants.DEFAULT_AVRO_SCHEMA_FULL_NAME).getGenericRowSerde(
             schema,
-            new KsqlConfig(Collections.emptyMap()),
+            ksqlConfig,
             false,
             () -> schemaRegistryClient,
             "loggerName",
             ProcessingLogContext.create()
-        ).serializer();
-=======
-  private void resetSerde() {
-    final Serde<GenericRow> serde =
-        new KsqlAvroTopicSerDe().getGenericRowSerde(
-            schema,
-            ksqlConfig,
-            false,
-            () -> schemaRegistryClient
         );
     serializer = serde.serializer();
     deserializer = serde.deserializer();
   }
->>>>>>> b6efbace
 
   @Test
   public void shouldSerializeRowCorrectly() {
@@ -141,19 +127,6 @@
 
   @Test
   public void shouldSerializeRowWithNullCorrectly() {
-<<<<<<< HEAD
-    final Serializer<GenericRow> serializer =
-        new KsqlAvroTopicSerDe(KsqlConstants.DEFAULT_AVRO_SCHEMA_FULL_NAME).getGenericRowSerde(
-            schema,
-            new KsqlConfig(Collections.emptyMap()),
-            false,
-            () -> schemaRegistryClient,
-            "loggerName",
-            ProcessingLogContext.create()
-        ).serializer();
-
-=======
->>>>>>> b6efbace
     final List columns = Arrays.asList(
         1511897796092L, 1L, null, 10.0, Arrays.asList(100.0),
         Collections.singletonMap("key1", 100.0));
@@ -186,19 +159,6 @@
   @Test
   @SuppressWarnings("unchecked")
   public void shouldSerializeRowWithNullValues() {
-<<<<<<< HEAD
-    final Serializer<GenericRow> serializer =
-        new KsqlAvroTopicSerDe(KsqlConstants.DEFAULT_AVRO_SCHEMA_FULL_NAME).getGenericRowSerde(
-            schema,
-            new KsqlConfig(Collections.emptyMap()),
-            false,
-            () -> schemaRegistryClient,
-            "loggerName",
-            ProcessingLogContext.create()
-        ).serializer();
-
-=======
->>>>>>> b6efbace
     final List columns = Arrays.asList(1511897796092L, 1L, "item_1", 10.0, null, null);
 
     final GenericRow genericRow = new GenericRow(columns);
@@ -207,19 +167,6 @@
 
   @Test
   public void shouldFailForIncompatibleType() {
-<<<<<<< HEAD
-    final Serializer<GenericRow> serializer =
-        new KsqlAvroTopicSerDe(KsqlConstants.DEFAULT_AVRO_SCHEMA_FULL_NAME).getGenericRowSerde(
-            schema,
-            new KsqlConfig(Collections.emptyMap()),
-            false,
-            () -> schemaRegistryClient,
-            "loggerName",
-            ProcessingLogContext.create()
-        ).serializer();
-
-=======
->>>>>>> b6efbace
     final List columns = Arrays.asList(
         1511897796092L, 1L, "item_1", "10.0", Arrays.asList((Double)100.0),
         Collections.singletonMap("key1", 100.0));
@@ -249,22 +196,8 @@
     resetSerde();
     final GenericRow ksqlRecord = new GenericRow(ImmutableList.of(ksqlValue));
 
-<<<<<<< HEAD
-    final Serde<GenericRow> serde =
-        new KsqlAvroTopicSerDe(KsqlConstants.DEFAULT_AVRO_SCHEMA_FULL_NAME).getGenericRowSerde(
-            ksqlRecordSchema,
-            new KsqlConfig(Collections.emptyMap()),
-            false,
-            () -> schemaRegistryClient,
-            "loggerName",
-            ProcessingLogContext.create()
-        );
-
-    final byte[] bytes = serde.serializer().serialize("topic", ksqlRecord);
-=======
     // When:
     final byte[] bytes = serializer.serialize("topic", ksqlRecord);
->>>>>>> b6efbace
 
     // Then:
     final KafkaAvroDeserializer deserializer = new KafkaAvroDeserializer(schemaRegistryClient);
@@ -498,7 +431,6 @@
     final GenericRow ksqlRecord = new GenericRow(ImmutableList.of(123));
 
     final Serde<GenericRow> serde =
-<<<<<<< HEAD
         new KsqlAvroTopicSerDe(KsqlConstants.DEFAULT_AVRO_SCHEMA_FULL_NAME).getGenericRowSerde(
             ksqlRecordSchema,
             new KsqlConfig(Collections.emptyMap()),
@@ -506,13 +438,6 @@
             () -> schemaRegistryClient,
             "loggerName",
             ProcessingLogContext.create()
-=======
-        new KsqlAvroTopicSerDe().getGenericRowSerde(
-            ksqlRecordSchema,
-            new KsqlConfig(Collections.emptyMap()),
-            false,
-            () -> schemaRegistryClient
->>>>>>> b6efbace
         );
 
     final byte[] bytes = serde.serializer().serialize("topic", ksqlRecord);
@@ -536,7 +461,6 @@
     final GenericRow ksqlRecord = new GenericRow(ImmutableList.of(123));
 
     final Serde<GenericRow> serde =
-<<<<<<< HEAD
         new KsqlAvroTopicSerDe(KsqlConstants.DEFAULT_AVRO_SCHEMA_FULL_NAME).getGenericRowSerde(
             ksqlRecordSchema,
             new KsqlConfig(Collections.emptyMap()),
@@ -544,13 +468,6 @@
             () -> schemaRegistryClient,
             "loggerName",
             ProcessingLogContext.create()
-=======
-        new KsqlAvroTopicSerDe().getGenericRowSerde(
-            ksqlRecordSchema,
-            new KsqlConfig(Collections.emptyMap()),
-            true,
-            () -> schemaRegistryClient
->>>>>>> b6efbace
         );
 
     final byte[] bytes = serde.serializer().serialize("topic", ksqlRecord);
