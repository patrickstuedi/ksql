# KSQL Improvement Proposals

This is a place to collect improvement proposals for KSQL from the community. Please follow the 
[KLIP Template](klip-template.md) when creating a new KLIP.

We have a two-part process for submitting KLIPs:

## Proposal Intent

This serves as a locking mechanism to make sure that 
- each KLIP has a unique number
- two people are not working on the same KLIP at once

To submit a proposal intent, create a pull request with the following information:
1. title is `docs: intent for klip-<number>: <title-of-klip>`
1. update the number for the next KLIP on this readme
1. add a line in the table below for your new KLIP with status `Proposal`

You can expect this PR to be merged swiftly.

## Design Discussion

This is the guts of our improvement proposal process:

1. Create a new branch off of master on your fork
1. Copy the [`klip-template.md`](klip-template.md) file and rename it with your KLIP number and 
   title (e.g. `klip-1-improve-udf-interfaces.md`)
1. Fill in the template with details from your KLIP
1. Submit a Pull Request from your branch to KSQL:
    1. make sure the title is `docs: klip-<number>: <title>`
    1. update the table entry below from the Proposal Intent step with a link to your KLIP
1. Share a link to the PR in the `#ksqldb-dev` channel on the [confluent community slack](https://slackpass.io/confluentcommunity).
1. The design discussion will happen on the pull request
1. The KLIP is approved and merged if at least two people with write access approve the change

# KLIP Directory

The progression of statuses should be: Proposal, Discussion, Approved, Merged

Next KLIP number: **28**

| KLIP                                                                               | Status         | Release |
|------------------------------------------------------------------------------------|:--------------:| ------: |
| [KLIP-X: Template](klip-template.md)                                               | -              | N/A     |
| [KLIP-1: Improve UDF Interfaces](klip-1-improve-udf-interfaces.md)                 | Approved       | N/A     |
| [KLIP-2: Insert Into Semantics](klip-2-produce-data.md)                            | Merged         | 5.3     |
| [KLIP-3: Serialization of single Fields](klip-3-serialization-of-single-fields.md) | Approved       | N/A     |
| [KLIP-4: Custom Type Registry](klip-4-custom-types.md)                             | Merged         | 5.4     |
| [KLIP-6: Execution Plans](klip-6-execution-plans.md)                               | Merged         | 5.5     |
| [KLIP-7: Kafka Connect Integration](klip-7-connect-integration.md)                 | Merged         | 5.4     |
| [KLIP-8: Queryable State Stores](klip-8-queryable-state-stores.md)                 | Merged         | 5.4     |
| [KLIP-9: Table Functions](klip-9-table-functions.md)                               | Merged         | 5.4     |
| [KLIP-10: Suppress](klip-10-suppress.md)                                           | Proposal       | N/A     |
| [KLIP-11: Redesign KSQL query language](klip-11-DQL.md)                            | Proposal       | N/A     |
| [KLIP-12: Implement High-Availability for Pull queries](klip-12-pull-high-availability.md)| Proposal       | N/A     |
| [KLIP-13: Introduce KSQL command to print connect worker properties to the console](klip-13-introduce-KSQL-command-to-print-connect-worker-properties-to-the-console.md) | Merged | 5.5 |
| [KLIP-14: ROWTIME as Pseudocolumn](klip-14-rowtime-as-pseudocolumn.md)             | Merged       | 0.9 / release after 5.5 |
| [KLIP-15: KSQLDB new API and Client(klip-15-new-api-and-client.md                  | Proposal       | N/A     |
| [KLIP-16: Introduce 'K$' dynamic views                                             | Proposal       | N/A     |
| [KLIP-17: Remove 'INSERT INTO' in favour of SQL Union](klip-17-sql-union.md)       | Proposed [Discussion](https://github.com/confluentinc/ksql/pull/4125)       | N/A     |
| [KLIP-18: Distributed Metastore](klip-18-distributed-metastore .md)                | Proposal       | N/A     |
| [KLIP-19: Introduce Materialize Views](klip-19-materialize-views.md)               | Proposal       | N/A     |
| [KLIP-20: Remove 'TERMINATE' statements](klip-20_remove_terminate.md)              | Proposal       | N/A     |
| [KLIP-21: Correct 'INSERT VALUES' semantics](klip-21_correct_insert_values_semantics.md)  | Proposal       | N/A     |
| KLIP-22: Add consumer group id to CREATE STREAM and CREATE TABLE DSL               | Proposal       | N/A     |
| [KLIP-23: PRIMARY KEYs for tables](klip-23-primary-keys-for-tables.md)             | Merged         | 0.9 / 6.0  |
| [KLIP-24: KEY column semantics in queries](klip-24-key-column-semantics-in-queries.md)| Merged      | 0.10 / 6.0 |
| KLIP-25: Removal of `WITH(KEY)` syntax                                             | Proposal       | N/A     |
| [KLIP-26: Java client interfaces](klip-26-java-client-interfaces.md)               | Proposal       | N/A     |
| KLIP-27: Enhanced UDF Configuration Options                                        | Proposal       | N/A     |
| KLIP-28: Introduce 'CREATE OR REPLACE' for Query Upgrades                          | Proposal       | N/A     |
<<<<<<< HEAD
| KLIP-29: Explicit Table Primary Keys and Key-less Streams                          | Proposal       | N/A     |
=======
| KLIP-29: Explicit Table Primary Keys and Key-less Streams                          | Proposal [Discussion](https://github.com/confluentinc/ksql/pull/5530)       | N/A     |
>>>>>>> 55399b11

<|MERGE_RESOLUTION|>--- conflicted
+++ resolved
@@ -69,9 +69,5 @@
 | [KLIP-26: Java client interfaces](klip-26-java-client-interfaces.md)               | Proposal       | N/A     |
 | KLIP-27: Enhanced UDF Configuration Options                                        | Proposal       | N/A     |
 | KLIP-28: Introduce 'CREATE OR REPLACE' for Query Upgrades                          | Proposal       | N/A     |
-<<<<<<< HEAD
-| KLIP-29: Explicit Table Primary Keys and Key-less Streams                          | Proposal       | N/A     |
-=======
 | KLIP-29: Explicit Table Primary Keys and Key-less Streams                          | Proposal [Discussion](https://github.com/confluentinc/ksql/pull/5530)       | N/A     |
->>>>>>> 55399b11
 
