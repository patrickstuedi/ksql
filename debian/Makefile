--- conflicted
+++ resolved
@@ -9,19 +9,13 @@
 VERSION=$(shell grep version pom.xml | head -n 1 | awk -F'>|<' '{ print $$3 }')
 endif
 
-<<<<<<< HEAD
-export PACKAGE_TITLE=ksqldb
-export FULL_PACKAGE_TITLE=confluent-ksqldb
-export PACKAGE_NAME=$(FULL_PACKAGE_TITLE)-$(VERSION)
-=======
 ifndef SECURITY_SUFFIX
 SECURITY_SUFFIX=
 endif
 
-export PACKAGE_TITLE=ksql
-export FULL_PACKAGE_TITLE=confluent-ksql
+export PACKAGE_TITLE=ksqldb
+export FULL_PACKAGE_TITLE=confluent-ksqldb
 export PACKAGE_NAME=$(FULL_PACKAGE_TITLE)-$(VERSION)$(SECURITY_SUFFIX)
->>>>>>> 6545fc18
 
 # Defaults that are likely to vary by platform. These are cleanly separated so
 # it should be easy to maintain altered values on platform-specific branches
@@ -87,11 +81,7 @@
 	for svc in debian/*.service ; do \
 	    $(INSTALL) -o root -g root -D $$svc $(DESTDIR)$(SYSTEMDDIR)/$$(basename $$svc) ; \
 	done
-<<<<<<< HEAD
-	pushd "ksqldb-package/target/ksqldb-package-$(VERSION)-package" ; \
-=======
-	pushd "ksql-package/target/ksql-package-$(VERSION)$(SECURITY_SUFFIX)-package" ; \
->>>>>>> 6545fc18
+	pushd "ksqldb-package/target/ksqldb-package-$(VERSION)$(SECURITY_SUFFIX)-package" ; \
 	find bin/ -type f | grep -v README[.]rpm | xargs -I XXX $(INSTALL_X) -o root -g root XXX $(DESTDIR)$(PREFIX)/XXX ;\
 	find share/ -type f | grep -v README[.]rpm | xargs -I XXX $(INSTALL) -o root -g root XXX $(DESTDIR)$(PREFIX)/XXX ; \
 	pushd etc/${PACKAGE_TITLE}/ ; \
