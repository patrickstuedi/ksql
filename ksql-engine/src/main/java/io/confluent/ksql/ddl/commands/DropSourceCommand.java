--- conflicted
+++ resolved
@@ -85,38 +85,6 @@
       final StructuredDataSource dataSource,
       final boolean isValidatePhase) {
     if (!isValidatePhase && deleteTopic) {
-<<<<<<< HEAD
-=======
-
-      executeWithRetries(new Callable<Void>() {
-        @Override
-        public Void call() throws Exception {
-          kafkaTopicClient.deleteTopics(
-              Collections.singletonList(dataSource.getKsqlTopic().getKafkaTopicName()));
-          return null;
-        }
-      }, "Could not delete the corresponding kafka topic: "
-           + dataSource.getKsqlTopic().getKafkaTopicName());
-
-      if (dataSource.getKsqlTopic().getKsqlTopicSerDe().getSerDe()
-          == DataSource.DataSourceSerDe.AVRO) {
-        executeWithRetries(new Callable<Void>() {
-          @Override
-          public Void call() throws Exception {
-            schemaRegistryClient.deleteSubject(
-                dataSource.getKsqlTopic().getKafkaTopicName()
-                    + KsqlConstants.SCHEMA_REGISTRY_VALUE_SUFFIX);
-            return null;
-          }
-        }, "Could not clean up the schema registry for topic: " + sourceName);
-      }
-    }
-  }
-
-  private void executeWithRetries(final Callable<Void> callable, final String errorMessage) {
-    int retries = 0;
-    while (retries < NUM_RETRIES) {
->>>>>>> b8b9b033
       try {
         ExecutorUtil.executeWithRetries(
             () -> kafkaTopicClient.deleteTopics(
@@ -132,11 +100,12 @@
         try {
           ExecutorUtil.executeWithRetries(
               () -> schemaRegistryClient.deleteSubject(
-                  sourceName + KsqlConstants.SCHEMA_REGISTRY_VALUE_SUFFIX),
+                  dataSource.getKsqlTopic().getKafkaTopicName()
+                      + KsqlConstants.SCHEMA_REGISTRY_VALUE_SUFFIX),
               ExecutorUtil.RetryBehaviour.ALWAYS);
         } catch (final Exception e) {
           throw new KsqlException("Could not clean up the schema registry for topic: "
-              + sourceName, e);
+              + dataSource.getKsqlTopic().getKafkaTopicName(), e);
         }
       }
     }
