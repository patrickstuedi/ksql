--- conflicted
+++ resolved
@@ -98,32 +98,9 @@
     }
   }
 
-<<<<<<< HEAD
-=======
   public void close() throws IOException {
     ksqlEngine.close();
     topicClient.close();
     adminClient.close();
   }
-
-  /**
-   * Terminate a query with the given id.
-   *
-   * @param queryId
-   */
-  public void terminateQuery(long queryId) {
-    if (!ksqlEngine.getPersistentQueries().containsKey(queryId)) {
-      throw new KsqlException(String.format("Invalid query id. Query id, %d, does not exist.",
-                                            queryId));
-    }
-    PersistentQueryMetadata persistentQueryMetadata = ksqlEngine
-        .getPersistentQueries().get(queryId);
-    persistentQueryMetadata.getKafkaStreams().close();
-    ksqlEngine.getPersistentQueries().remove(queryId);
-  }
-
-  public Map<Long, PersistentQueryMetadata> getRunningQueries() {
-    return ksqlEngine.getPersistentQueries();
-  }
->>>>>>> c0836ae7
 }