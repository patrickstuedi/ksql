/**
 * Copyright 2017 Confluent Inc.
 *
 * Licensed under the Apache License, Version 2.0 (the "License");
 * you may not use this file except in compliance with the License.
 * You may obtain a copy of the License at
 *
 * http://www.apache.org/licenses/LICENSE-2.0
 *
 * Unless required by applicable law or agreed to in writing, software
 * distributed under the License is distributed on an "AS IS" BASIS,
 * WITHOUT WARRANTIES OR CONDITIONS OF ANY KIND, either express or implied.
 * See the License for the specific language governing permissions and
 * limitations under the License.
 **/

package io.confluent.ksql.planner.plan;

import com.fasterxml.jackson.annotation.JsonCreator;
import com.fasterxml.jackson.annotation.JsonProperty;

import org.apache.kafka.clients.admin.TopicDescription;
import org.apache.kafka.clients.consumer.ConsumerConfig;
import org.apache.kafka.common.serialization.Serde;
import org.apache.kafka.common.serialization.Serdes;
import org.apache.kafka.connect.data.Field;
import org.apache.kafka.connect.data.Schema;
import org.apache.kafka.streams.StreamsBuilder;
import org.apache.kafka.streams.Topology;
import org.apache.kafka.streams.kstream.Consumed;
import org.apache.kafka.streams.kstream.KStream;
import org.apache.kafka.streams.kstream.KTable;
import org.apache.kafka.streams.kstream.Materialized;
import org.apache.kafka.streams.kstream.ValueMapperWithKey;
import org.apache.kafka.streams.kstream.Windowed;
import org.apache.kafka.streams.kstream.WindowedSerdes;
import org.apache.kafka.streams.processor.TimestampExtractor;

import java.util.ArrayList;
import java.util.Arrays;
import java.util.List;
import java.util.Map;
import java.util.Objects;
import java.util.Optional;

import javax.annotation.concurrent.Immutable;

import io.confluent.kafka.schemaregistry.client.SchemaRegistryClient;
import io.confluent.ksql.GenericRow;
import io.confluent.ksql.function.FunctionRegistry;
import io.confluent.ksql.metastore.KsqlTable;
import io.confluent.ksql.metastore.StructuredDataSource;
import io.confluent.ksql.physical.AddTimestampColumn;
import io.confluent.ksql.serde.KsqlTopicSerDe;
import io.confluent.ksql.structured.SchemaKStream;
import io.confluent.ksql.structured.SchemaKTable;
import io.confluent.ksql.util.KafkaTopicClient;
import io.confluent.ksql.util.KsqlConfig;
import io.confluent.ksql.util.KsqlException;
import io.confluent.ksql.util.SchemaUtil;
import io.confluent.ksql.util.timestamp.TimestampExtractionPolicy;

@Immutable
public class StructuredDataSourceNode
    extends PlanNode {

  private static final ValueMapperWithKey<String, GenericRow, GenericRow>
      nonWindowedValueMapper = (key, row) -> {
        if (row != null) {
          row.getColumns().add(0, key);
        }
        return row;
      };

  private static final ValueMapperWithKey<Windowed<String>, GenericRow, GenericRow>
      windowedMapper = (key, row) -> {
        if (row != null) {
          row.getColumns().add(0,
              String.format("%s : Window{start=%d end=-}", key
                  .key(), key.window().start())
          );
        }
        return row;
      };

  private final Serde<Windowed<String>> windowedSerde
          = WindowedSerdes.timeWindowedSerdeFrom(String.class);
  private final StructuredDataSource structuredDataSource;
  private final Schema schema;


  // TODO: pass in the "assignments" and the "outputs" separately
  // TODO: (i.e., get rid if the symbol := symbol idiom)
  @JsonCreator
  public StructuredDataSourceNode(
      @JsonProperty("id") final PlanNodeId id,
      @JsonProperty("structuredDataSource") final StructuredDataSource structuredDataSource,
      @JsonProperty("schema") Schema schema
  ) {
    super(id);
    Objects.requireNonNull(structuredDataSource, "structuredDataSource can't be null");
    Objects.requireNonNull(schema, "schema can't be null");
    this.schema = schema;
    this.structuredDataSource = structuredDataSource;
  }

  public String getTopicName() {
    return structuredDataSource.getTopicName();
  }

  @Override
  public Schema getSchema() {
    return schema;
  }

  @Override
  public Field getKeyField() {
    return structuredDataSource.getKeyField();
  }

  public StructuredDataSource getStructuredDataSource() {
    return structuredDataSource;
  }

  @Override
  public int getPartitions(KafkaTopicClient kafkaTopicClient) {
    String topicName = getStructuredDataSource().getKsqlTopic().getKafkaTopicName();
    Map<String, TopicDescription> descriptions
        = kafkaTopicClient.describeTopics(Arrays.asList(topicName));
    if (!descriptions.containsKey(topicName)) {
      throw new KsqlException("Could not get topic description for " + topicName);
    }
    return descriptions.get(topicName).partitions().size();
  }

  @Override
  public List<PlanNode> getSources() {
    return null;
  }

  @Override
  public <C, R> R accept(PlanVisitor<C, R> visitor, C context) {
    return visitor.visitStructuredDataSourceNode(this, context);
  }

  @Override
  public SchemaKStream buildStream(
      final StreamsBuilder builder,
      final KsqlConfig ksqlConfig,
      final KafkaTopicClient kafkaTopicClient,
      final FunctionRegistry functionRegistry,
      final Map<String, Object> props,
      final SchemaRegistryClient schemaRegistryClient
  ) {
    final int timeStampColumnIndex = getTimeStampColumnIndex();
    final TimestampExtractor timestampExtractor = getTimestampExtractionPolicy()
        .create(timeStampColumnIndex);

    KsqlTopicSerDe ksqlTopicSerDe = getStructuredDataSource()
        .getKsqlTopic().getKsqlTopicSerDe();
    Serde<GenericRow> genericRowSerde =
        ksqlTopicSerDe.getGenericRowSerde(
            SchemaUtil.removeImplicitRowTimeRowKeyFromSchema(
                getSchema()), ksqlConfig, false, schemaRegistryClient);

    if (getDataSourceType() == StructuredDataSource.DataSourceType.KTABLE) {
      final KsqlTable table = (KsqlTable) getStructuredDataSource();

      final KTable<?, GenericRow> kTable = createKTable(
          builder,
          getAutoOffsetReset(props),
          table,
          genericRowSerde,
          table.getKsqlTopic().getKsqlTopicSerDe().getGenericRowSerde(
              getSchema(), ksqlConfig, true, schemaRegistryClient),
          timestampExtractor
      );
      return new SchemaKTable(
          getSchema(),
          kTable,
          getKeyField(),
          new ArrayList<>(),
          table.isWindowed(),
          SchemaKStream.Type.SOURCE,
          functionRegistry,
          schemaRegistryClient
      );
    }

    return new SchemaKStream(
        getSchema(),
        builder.stream(
            getStructuredDataSource().getKsqlTopic().getKafkaTopicName(),
            Consumed.with(Serdes.String(), genericRowSerde)
                .withTimestampExtractor(timestampExtractor)
        ).mapValues(nonWindowedValueMapper).transformValues(new AddTimestampColumn()),
        getKeyField(), new ArrayList<>(),
        SchemaKStream.Type.SOURCE, functionRegistry, schemaRegistryClient
    );
  }

  private Topology.AutoOffsetReset getAutoOffsetReset(Map<String, Object> props) {
    if (props.containsKey(ConsumerConfig.AUTO_OFFSET_RESET_CONFIG)) {
      final String offestReset = props.get(ConsumerConfig.AUTO_OFFSET_RESET_CONFIG).toString();
      if (offestReset.equalsIgnoreCase("EARLIEST")) {
        return Topology.AutoOffsetReset.EARLIEST;
      } else if (offestReset.equalsIgnoreCase("LATEST")) {
        return Topology.AutoOffsetReset.LATEST;
      }
    }
    return null;
  }

  private int getTimeStampColumnIndex() {
    final String timestampFieldName = getTimestampExtractionPolicy().timestampField();
    if (timestampFieldName == null) {
      return -1;
    }
    if (timestampFieldName.contains(".")) {
      final Integer index = findMatchingTimestampField(timestampFieldName);
      if (index != null) {
        return index;
      }
    } else {
      for (int i = 2; i < schema.fields().size(); i++) {
        Field field = schema.fields().get(i);
        if (field.name().contains(".")) {
          if (timestampFieldName.equals(field.name().substring(field.name().indexOf(".") + 1))) {
            return i - 2;
          }
        } else {
          if (timestampFieldName.equals(field.name())) {
            return i - 2;
          }
        }
      }
    }
    return -1;
  }

<<<<<<< HEAD
  private KTable<?, GenericRow> createKTable(
      final StreamsBuilder builder,
      final Topology.AutoOffsetReset autoOffsetReset,
=======
  private Integer findMatchingTimestampField(final String timestampFieldName) {
    for (int i = 2; i < schema.fields().size(); i++) {
      final Field field = schema.fields().get(i);
      if (field.name().contains(".")) {
        if (timestampFieldName.equals(field.name())) {
          return i - 2;
        }
      } else {
        if (timestampFieldName
            .substring(timestampFieldName.indexOf(".") + 1)
            .equals(field.name())) {
          return i - 2;
        }
      }
    }
    return null;
  }

  private KTable createKTable(
      StreamsBuilder builder, final Topology.AutoOffsetReset autoOffsetReset,
>>>>>>> ac6b755a
      final KsqlTable ksqlTable,
      final Serde<GenericRow> genericRowSerde,
      final Serde<GenericRow> genericRowSerdeAfterRead,
      final TimestampExtractor timestampExtractor) {
    // to build a table we apply the following transformations:
    // 1. Create a KStream on the changelog topic.
    // 2. mapValues to add the ROWKEY column
    // 3. transformValues to add the ROWTIME column. transformValues is required to access the
    //    streams ProcessorContext which has the timestamp for the record. Also, transformValues
    //    is only available for KStream (not KTable). This is why we have to create a KStream
    //    first instead of a KTable.
    // 4. mapValues to transform null records into Optional<GenericRow>.EMPTY. We eventually need
    //    to aggregate the KStream to produce the KTable. However the KStream aggregator filters
    //    out records with null keys or values. For tables, a null value for a key represents
    //    that the key was deleted. So we preserve these "tombstone" records by converting them
    //    to a not-null representation.
    // 5. Aggregate the KStream into a KTable using a custom aggregator that handles Optional.EMPTY
    if (ksqlTable.isWindowed()) {
      return table(
          builder.stream(
              ksqlTable.getKsqlTopic().getKafkaTopicName(),
              Consumed.with(windowedSerde, genericRowSerde)
                  .withOffsetResetPolicy(autoOffsetReset)
                  .withTimestampExtractor(timestampExtractor))
              .mapValues(windowedMapper)
              .transformValues(new AddTimestampColumn())
              .mapValues(Optional::ofNullable),
          windowedSerde,
          genericRowSerdeAfterRead
      );
    } else {
      return table(
          builder.stream(
              ksqlTable.getKsqlTopic().getKafkaTopicName(),
              Consumed.with(
                  Serdes.String(), genericRowSerde)
                  .withOffsetResetPolicy(autoOffsetReset)
                  .withTimestampExtractor(timestampExtractor))
              .mapValues(nonWindowedValueMapper)
              .transformValues(new AddTimestampColumn())
              .mapValues(Optional::ofNullable),
          Serdes.String(),
          genericRowSerdeAfterRead
      );
    }
  }

  private <K> KTable<?, GenericRow> table(
      final KStream<K, Optional<GenericRow>> stream,
      final Serde<K> keySerde,
      final Serde<GenericRow> valueSerde
  ) {
    return stream.groupByKey().aggregate(
        () -> null,
        (k, value, oldValue) -> value.orElse(null),
        Materialized.with(keySerde, valueSerde));
  }

  public StructuredDataSource.DataSourceType getDataSourceType() {
    return structuredDataSource.getDataSourceType();
  }

  public TimestampExtractionPolicy getTimestampExtractionPolicy() {
    return structuredDataSource.getTimestampExtractionPolicy();
  }
}<|MERGE_RESOLUTION|>--- conflicted
+++ resolved
@@ -238,11 +238,6 @@
     return -1;
   }
 
-<<<<<<< HEAD
-  private KTable<?, GenericRow> createKTable(
-      final StreamsBuilder builder,
-      final Topology.AutoOffsetReset autoOffsetReset,
-=======
   private Integer findMatchingTimestampField(final String timestampFieldName) {
     for (int i = 2; i < schema.fields().size(); i++) {
       final Field field = schema.fields().get(i);
@@ -261,9 +256,9 @@
     return null;
   }
 
-  private KTable createKTable(
-      StreamsBuilder builder, final Topology.AutoOffsetReset autoOffsetReset,
->>>>>>> ac6b755a
+  private KTable<?, GenericRow> createKTable(
+      final StreamsBuilder builder, 
+      final Topology.AutoOffsetReset autoOffsetReset,
       final KsqlTable ksqlTable,
       final Serde<GenericRow> genericRowSerde,
       final Serde<GenericRow> genericRowSerdeAfterRead,
