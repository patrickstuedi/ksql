--- conflicted
+++ resolved
@@ -126,7 +126,6 @@
     );
   }
 
-<<<<<<< HEAD
   private KeyField buildOutputKeyField(
       final PlanNode sourcePlanNode
   ) {
@@ -151,12 +150,8 @@
     return sourceKeyField.withName(partitionBy);
   }
 
-  private static TimestampExtractionPolicy getTimestampExtractionPolicy(
+  private TimestampExtractionPolicy getTimestampExtractionPolicy(
       final LogicalSchema inputSchema,
-=======
-  private TimestampExtractionPolicy getTimestampExtractionPolicy(
-      final KsqlSchema inputSchema,
->>>>>>> d1db07bc
       final Analysis analysis
   ) {
     return TimestampExtractionPolicyFactory.create(
