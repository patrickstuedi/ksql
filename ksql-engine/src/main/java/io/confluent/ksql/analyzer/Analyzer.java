/*
 * Copyright 2018 Confluent Inc.
 *
 * Licensed under the Confluent Community License (the "License"); you may not use
 * this file except in compliance with the License.  You may obtain a copy of the
 * License at
 *
 * http://www.confluent.io/confluent-community-license
 *
 * Unless required by applicable law or agreed to in writing, software
 * distributed under the License is distributed on an "AS IS" BASIS, WITHOUT
 * WARRANTIES OF ANY KIND, either express or implied.  See the License for the
 * specific language governing permissions and limitations under the License.
 */

package io.confluent.ksql.analyzer;

import static java.lang.String.format;

import io.confluent.ksql.analyzer.Analysis.Into;
import io.confluent.ksql.ddl.DdlConfig;
import io.confluent.ksql.metastore.MetaStore;
import io.confluent.ksql.metastore.model.KsqlTopic;
import io.confluent.ksql.metastore.model.StructuredDataSource;
import io.confluent.ksql.parser.DefaultTraversalVisitor;
import io.confluent.ksql.parser.tree.AliasedRelation;
import io.confluent.ksql.parser.tree.AllColumns;
import io.confluent.ksql.parser.tree.Cast;
import io.confluent.ksql.parser.tree.ComparisonExpression;
import io.confluent.ksql.parser.tree.DereferenceExpression;
import io.confluent.ksql.parser.tree.Expression;
import io.confluent.ksql.parser.tree.GroupBy;
import io.confluent.ksql.parser.tree.GroupingElement;
import io.confluent.ksql.parser.tree.Join;
import io.confluent.ksql.parser.tree.JoinOn;
import io.confluent.ksql.parser.tree.Node;
import io.confluent.ksql.parser.tree.QualifiedName;
import io.confluent.ksql.parser.tree.QualifiedNameReference;
import io.confluent.ksql.parser.tree.Query;
import io.confluent.ksql.parser.tree.Select;
import io.confluent.ksql.parser.tree.SelectItem;
import io.confluent.ksql.parser.tree.SingleColumn;
import io.confluent.ksql.parser.tree.Sink;
import io.confluent.ksql.parser.tree.Table;
import io.confluent.ksql.parser.tree.WindowExpression;
import io.confluent.ksql.planner.plan.JoinNode;
import io.confluent.ksql.planner.plan.PlanNodeId;
import io.confluent.ksql.planner.plan.StructuredDataSourceNode;
import io.confluent.ksql.serde.DataSource;
import io.confluent.ksql.serde.KsqlTopicSerDe;
import io.confluent.ksql.serde.avro.KsqlAvroTopicSerDe;
import io.confluent.ksql.serde.delimited.KsqlDelimitedTopicSerDe;
import io.confluent.ksql.serde.json.KsqlJsonTopicSerDe;
import io.confluent.ksql.util.KsqlConfig;
import io.confluent.ksql.util.KsqlConstants;
import io.confluent.ksql.util.KsqlException;
import io.confluent.ksql.util.Pair;
import io.confluent.ksql.util.SchemaUtil;
import io.confluent.ksql.util.StringUtil;
import io.confluent.ksql.util.WithClauseUtil;
import java.util.HashSet;
import java.util.List;
import java.util.Map;
import java.util.Objects;
import java.util.Optional;
import java.util.Set;
import org.apache.kafka.common.serialization.Serdes;
import org.apache.kafka.connect.data.Field;
import org.apache.kafka.connect.data.Schema;

// CHECKSTYLE_RULES.OFF: ClassDataAbstractionCoupling
class Analyzer {
  // CHECKSTYLE_RULES.ON: ClassDataAbstractionCoupling

  private final String sqlExpression;
  private final Analysis analysis;
  private final MetaStore metaStore;
  private final String topicPrefix;

  /**
   * @param sqlExpression the sql expression to analyse
   * @param analysis      where the results are stored.
   * @param metaStore     the metastore to use.
   * @param topicPrefix   the prefix to use for topic names where an explicit name is not specified.
   */
  Analyzer(
      final String sqlExpression,
      final Analysis analysis,
      final MetaStore metaStore,
      final String topicPrefix
  ) {
    this.sqlExpression = Objects.requireNonNull(sqlExpression, "sqlExpression");
    this.analysis = Objects.requireNonNull(analysis, "analysis");
    this.metaStore = Objects.requireNonNull(metaStore, "metaStore");
    this.topicPrefix = Objects.requireNonNull(topicPrefix, "topicPrefix");
  }

<<<<<<< HEAD
  /**
   * Analyze the query.
   *
   * @param query the query to analyze.
   * @param sink the sink the query will output to.
   */
  void analyze(final Query query, final Optional<Sink> sink) {
    new Visitor().process(query, null);
=======
  @Override
  protected Node visitQuerySpecification(
      final QuerySpecification node,
      final AnalysisContext context
  ) {

    process(
        node.getFrom(),
        new AnalysisContext(AnalysisContext.ParentType.FROM)
    );

    process(node.getInto(), new AnalysisContext(
        AnalysisContext.ParentType.INTO));
    if (!(analysis.getInto() instanceof KsqlStdOut)) {
      analyzeNonStdOutSink(node.isShouldCreateInto());
    }

    process(node.getSelect(), new AnalysisContext(
        AnalysisContext.ParentType.SELECT));

    node.getWhere().ifPresent(this::analyzeWhere);
    node.getGroupBy().ifPresent(this::analyzeGroupBy);
    node.getWindowExpression().ifPresent(this::analyzeWindowExpression);
    node.getHaving().ifPresent(this::analyzeHaving);
    node.getLimit().ifPresent(analysis::setLimitClause);

    analyzeExpressions();

    return null;
  }

  private void analyzeNonStdOutSink(final boolean doCreateInto) {
    final List<Pair<StructuredDataSource, String>> fromDataSources = analysis.getFromDataSources();

    final StructuredDataSource intoStructuredDataSource = analysis.getInto();
    final String intoKafkaTopicName = analysis.getIntoKafkaTopicName() == null
                                      ? topicPrefix + intoStructuredDataSource.getName()
                                      : analysis.getIntoKafkaTopicName();

    final KsqlTopic newIntoKsqlTopic;
    if (doCreateInto) {
      KsqlTopicSerDe intoTopicSerde = fromDataSources.get(0).getLeft().getKsqlTopic()
          .getKsqlTopicSerDe();
      if (analysis.getIntoFormat() != null) {
        switch (analysis.getIntoFormat().toUpperCase()) {
          case DataSource.AVRO_SERDE_NAME:
            final String schemaFullName =
                StringUtil.cleanQuotes(
                 analysis.getIntoProperties().get(
                   DdlConfig.VALUE_AVRO_SCHEMA_FULL_NAME).toString());
            intoTopicSerde = new KsqlAvroTopicSerDe(schemaFullName);
            break;
          case DataSource.JSON_SERDE_NAME:
            intoTopicSerde = new KsqlJsonTopicSerDe();
            break;
          case DataSource.DELIMITED_SERDE_NAME:
            intoTopicSerde = new KsqlDelimitedTopicSerDe();
            break;
          default:
            throw new KsqlException(
              String.format("Unsupported format: %s", analysis.getIntoFormat()));
        }
      } else {
        if (intoTopicSerde instanceof KsqlAvroTopicSerDe) {
          final String schemaFullName =
              StringUtil.cleanQuotes(
                analysis.getIntoProperties().get(
                  DdlConfig.VALUE_AVRO_SCHEMA_FULL_NAME).toString());
          intoTopicSerde = new KsqlAvroTopicSerDe(schemaFullName);
        }
      }

      newIntoKsqlTopic = new KsqlTopic(
          intoStructuredDataSource.getName(),
          intoKafkaTopicName,
          intoTopicSerde,
          true
      );
    } else {
      newIntoKsqlTopic = metaStore.getTopic(intoStructuredDataSource.getName());
      if (newIntoKsqlTopic == null) {
        throw new KsqlException(
            "Sink topic " + intoKafkaTopicName + " does not exist in the metastore.");
      }
    }

    final KsqlStream intoKsqlStream = new KsqlStream<>(
        sqlExpression,
        intoStructuredDataSource.getName(),
        null,
        null,
        null,
        newIntoKsqlTopic,
        getKeySerde(intoStructuredDataSource)
    );
    analysis.setInto(intoKsqlStream, doCreateInto);
  }
>>>>>>> 870b0619

    analyzeSink(sink);
  }

  private void analyzeSink(final Optional<Sink> sink) {
    sink.ifPresent(this::analyzeNonStdOutSink);
  }

  private void setIntoProperties(final Sink sink) {

    validateWithClause(sink.getProperties().keySet());

    setIntoTopicFormat(sink);

    if (sink.getProperties().get(DdlConfig.KAFKA_TOPIC_NAME_PROPERTY) != null) {
      setIntoTopicName(sink);
    }

    if (sink.getProperties().get(DdlConfig.PARTITION_BY_PROPERTY) != null) {
      final String intoPartitionByColumnName = sink.getProperties()
          .get(DdlConfig.PARTITION_BY_PROPERTY)
          .toString()
          .toUpperCase();
      analysis.getIntoProperties().put(
          DdlConfig.PARTITION_BY_PROPERTY,
          intoPartitionByColumnName
      );
    }

    if (sink.getProperties().get(KsqlConstants.SINK_TIMESTAMP_COLUMN_NAME) != null) {
      setIntoTimestampColumnAndFormat(sink);
    }

    if (sink.getProperties().get(KsqlConstants.SINK_NUMBER_OF_PARTITIONS) != null) {
      final int numberOfPartitions =
          WithClauseUtil.parsePartitions(
              sink.getProperties().get(KsqlConstants.SINK_NUMBER_OF_PARTITIONS).toString());

      analysis.getIntoProperties().put(
          KsqlConfig.SINK_NUMBER_OF_PARTITIONS_PROPERTY,
          numberOfPartitions
      );
    }

    if (sink.getProperties().get(KsqlConstants.SINK_NUMBER_OF_REPLICAS) != null) {
      final short numberOfReplications =
          WithClauseUtil.parseReplicas(
              sink.getProperties().get(KsqlConstants.SINK_NUMBER_OF_REPLICAS).toString());
      analysis.getIntoProperties()
          .put(KsqlConfig.SINK_NUMBER_OF_REPLICAS_PROPERTY, numberOfReplications);
    }
  }

  private void analyzeNonStdOutSink(final Sink sink) {
    setIntoProperties(sink);

    if (!sink.shouldCreateSink()) {
      final StructuredDataSource<?> existing = metaStore.getSource(sink.getName());
      if (existing == null) {
        throw new KsqlException("Unknown source: " + sink.getName());
      }

      if (metaStore.getTopic(sink.getName()) == null) {
        throw new KsqlException(
            "Sink topic " + sink.getName() + " does not exist in the metastore.");
      }

      analysis.setInto(Into.of(
          sqlExpression,
          sink.getName(),
          false,
          existing.getKsqlTopic(),
          existing.getKeySerdeFactory()
      ));
      return;
    }

    final String intoKafkaTopicName = analysis.getIntoKafkaTopicName() == null
        ? topicPrefix + sink.getName()
        : analysis.getIntoKafkaTopicName();

    final KsqlTopic intoKsqlTopic = new KsqlTopic(
        sink.getName(),
        intoKafkaTopicName,
        getIntoValueSerde(),
        true
    );

    analysis.setInto(Into.of(
        sqlExpression,
        sink.getName(),
        true,
        intoKsqlTopic,
        Serdes::String
    ));
  }

  private KsqlTopicSerDe getIntoValueSerde() {
    final List<Pair<StructuredDataSource, String>> fromDataSources = analysis
        .getFromDataSources();

    if (analysis.getIntoFormat() != null) {
      switch (analysis.getIntoFormat().toUpperCase()) {
        case DataSource.AVRO_SERDE_NAME:
          final String schemaFullName =
              StringUtil.cleanQuotes(
                  analysis.getIntoProperties().get(
                      DdlConfig.VALUE_AVRO_SCHEMA_FULL_NAME).toString());
          return new KsqlAvroTopicSerDe(schemaFullName);

        case DataSource.JSON_SERDE_NAME:
          return new KsqlJsonTopicSerDe();

        case DataSource.DELIMITED_SERDE_NAME:
          return new KsqlDelimitedTopicSerDe();

        default:
          throw new KsqlException(
              String.format("Unsupported format: %s", analysis.getIntoFormat()));
      }
    }

    final KsqlTopicSerDe intoTopicSerde = fromDataSources.get(0)
        .getLeft()
        .getKsqlTopic()
        .getKsqlTopicSerDe();

    if (intoTopicSerde instanceof KsqlAvroTopicSerDe) {
      final String schemaFullName = StringUtil.cleanQuotes(
              analysis.getIntoProperties().get(DdlConfig.VALUE_AVRO_SCHEMA_FULL_NAME).toString());
      return new KsqlAvroTopicSerDe(schemaFullName);
    }
    return intoTopicSerde;
  }

  private void setIntoTopicName(final Sink sink) {
    String intoKafkaTopicName =
        sink.getProperties().get(DdlConfig.KAFKA_TOPIC_NAME_PROPERTY).toString();
    if (!intoKafkaTopicName.startsWith("'") && !intoKafkaTopicName.endsWith("'")) {
      throw new KsqlException(
          intoKafkaTopicName + " value is string and should be enclosed between " + "\"'\".");
    }
    intoKafkaTopicName = intoKafkaTopicName.substring(1, intoKafkaTopicName.length() - 1);
    analysis.setIntoKafkaTopicName(intoKafkaTopicName);
    analysis.getIntoProperties().put(DdlConfig.KAFKA_TOPIC_NAME_PROPERTY, intoKafkaTopicName);
  }

  private void setIntoTopicFormat(final Sink sink) {
    final Object serdeProperty = sink.getProperties().get(DdlConfig.VALUE_FORMAT_PROPERTY);

    String serde;
    if (serdeProperty != null) {
      serde = serdeProperty.toString();

      if (!serde.startsWith("'") && !serde.endsWith("'")) {
        throw new KsqlException(
            serde + " value is string and should be enclosed between " + "\"'\".");
      }
      serde = serde.substring(1, serde.length() - 1).toUpperCase();
    } else {
      final StructuredDataSource leftSource = analysis.getFromDataSource(0).left;
      serde = leftSource.getKsqlTopic().getKsqlTopicSerDe().getSerDe().toString();
    }

    analysis.setIntoFormat(serde);
    analysis.getIntoProperties().put(DdlConfig.VALUE_FORMAT_PROPERTY, serde);

<<<<<<< HEAD
    final Expression avroSchemaFullName =
        sink.getProperties().get(DdlConfig.VALUE_AVRO_SCHEMA_FULL_NAME);

    if ("AVRO".equals(serde)) {
      analysis.getIntoProperties().put(
          DdlConfig.VALUE_AVRO_SCHEMA_FULL_NAME, avroSchemaFullName != null
=======
      final Expression avroSchemaFullName =
          node.getProperties().get(DdlConfig.VALUE_AVRO_SCHEMA_FULL_NAME);
      analysis.getIntoProperties().put(
          DdlConfig.VALUE_AVRO_SCHEMA_FULL_NAME,
          avroSchemaFullName != null
>>>>>>> 870b0619
              ? avroSchemaFullName : KsqlConstants.DEFAULT_AVRO_SCHEMA_FULL_NAME);
    } else if (avroSchemaFullName != null) {
      throw new KsqlException(
          DdlConfig.VALUE_AVRO_SCHEMA_FULL_NAME + " is only valid for AVRO topics.");
    }
  }

  private void setIntoTimestampColumnAndFormat(final Sink sink) {
    final Map<String, Expression> properties = sink.getProperties();
    String intoTimestampColumnName = properties
        .get(KsqlConstants.SINK_TIMESTAMP_COLUMN_NAME).toString().toUpperCase();
    if (!intoTimestampColumnName.startsWith("'") && !intoTimestampColumnName.endsWith("'")) {
      throw new KsqlException(
          intoTimestampColumnName + " value is string and should be enclosed between "
              + "\"'\".");
    }
    intoTimestampColumnName = intoTimestampColumnName.substring(
        1,
        intoTimestampColumnName.length() - 1
    );
    analysis.getIntoProperties().put(
        KsqlConstants.SINK_TIMESTAMP_COLUMN_NAME,
        intoTimestampColumnName
    );

    if (properties.containsKey(DdlConfig.TIMESTAMP_FORMAT_PROPERTY)) {
      final String timestampFormat = StringUtil.cleanQuotes(
          properties.get(DdlConfig.TIMESTAMP_FORMAT_PROPERTY).toString());
      analysis.getIntoProperties().put(DdlConfig.TIMESTAMP_FORMAT_PROPERTY, timestampFormat);
    }
  }

  private static void validateWithClause(final Set<String> withClauseVariables) {

    final Set<String> validSet = new HashSet<>();
    validSet.add(DdlConfig.VALUE_FORMAT_PROPERTY.toUpperCase());
    validSet.add(DdlConfig.KAFKA_TOPIC_NAME_PROPERTY.toUpperCase());
    validSet.add(DdlConfig.PARTITION_BY_PROPERTY.toUpperCase());
    validSet.add(KsqlConstants.SINK_TIMESTAMP_COLUMN_NAME.toUpperCase());
    validSet.add(KsqlConstants.SINK_NUMBER_OF_PARTITIONS.toUpperCase());
    validSet.add(KsqlConstants.SINK_NUMBER_OF_REPLICAS.toUpperCase());
    validSet.add(DdlConfig.TIMESTAMP_FORMAT_PROPERTY.toUpperCase());
    validSet.add(DdlConfig.VALUE_AVRO_SCHEMA_FULL_NAME.toUpperCase());

    for (final String withVariable : withClauseVariables) {
      if (!validSet.contains(withVariable.toUpperCase())) {
        throw new KsqlException("Invalid config variable in the WITH clause: " + withVariable);
      }
    }
  }

  // CHECKSTYLE_RULES.OFF: ClassDataAbstractionCoupling
  private final class Visitor extends DefaultTraversalVisitor<Node, Void> {
    // CHECKSTYLE_RULES.ON: ClassDataAbstractionCoupling

    @Override
    protected Node visitQuery(
        final Query node,
        final Void context
    ) {

      process(node.getFrom(), context);

      process(node.getSelect(), context);

      node.getWhere().ifPresent(this::analyzeWhere);
      node.getGroupBy().ifPresent(this::analyzeGroupBy);
      node.getWindow().ifPresent(this::analyzeWindowExpression);
      node.getHaving().ifPresent(this::analyzeHaving);
      node.getLimit().ifPresent(analysis::setLimitClause);

      analyzeExpressions();

      return null;
    }

    private void analyzeExpressions() {
      Schema schema = analysis.getFromDataSources().get(0).getLeft().getSchema();
      boolean isJoinSchema = false;
      if (analysis.getJoin() != null) {
        schema = analysis.getJoin().getSchema();
        isJoinSchema = true;
      }
      final ExpressionAnalyzer expressionAnalyzer = new ExpressionAnalyzer(schema, isJoinSchema);

      for (final Expression selectExpression : analysis.getSelectExpressions()) {
        expressionAnalyzer.analyzeExpression(selectExpression);
      }
      if (analysis.getWhereExpression() != null) {
        expressionAnalyzer.analyzeExpression(analysis.getWhereExpression());
      }
      for (final Expression expression : analysis.getGroupByExpressions()) {
        expressionAnalyzer.analyzeExpression(expression);
      }
      if (analysis.getHavingExpression() != null) {
        expressionAnalyzer.analyzeExpression(analysis.getHavingExpression());
      }
    }

    @Override
    protected Node visitJoin(final Join node, final Void context) {
      final AliasedRelation left = (AliasedRelation) process(node.getLeft(), context);
      final AliasedRelation right = (AliasedRelation) process(node.getRight(), context);

      final String leftSideName = ((Table) left.getRelation()).getName().getSuffix();
      final StructuredDataSource leftDataSource = metaStore.getSource(leftSideName);
      if (leftDataSource == null) {
        throw new KsqlException(format("Resource %s does not exist.", leftSideName));
      }

      final String rightSideName = ((Table) right.getRelation()).getName().getSuffix();
      final StructuredDataSource rightDataSource = metaStore.getSource(rightSideName);
      if (rightDataSource == null) {
        throw new KsqlException(format("Resource %s does not exist.", rightSideName));
      }

      final String leftAlias = left.getAlias();
      final String rightAlias = right.getAlias();

      final JoinNode.JoinType joinType = getJoinType(node);

      final JoinOn joinOn = (JoinOn) node.getCriteria();
      final ComparisonExpression comparisonExpression = (ComparisonExpression) joinOn
          .getExpression();

      final Pair<String, String> leftSide = fetchKeyFieldName(
          comparisonExpression,
          leftAlias,
          leftDataSource.getSchema()
      );
      final Pair<String, String> rightSide = fetchKeyFieldName(
          comparisonExpression,
          rightAlias,
          rightDataSource.getSchema()
      );

      final String leftKeyFieldName = leftSide.getRight();
      final String rightKeyFieldName = rightSide.getRight();

      if (comparisonExpression.getType() != ComparisonExpression.Type.EQUAL) {
        throw new KsqlException("Only equality join criteria is supported.");
      }

      final StructuredDataSourceNode
          leftSourceKafkaTopicNode =
          new StructuredDataSourceNode(
              new PlanNodeId("KafkaTopic_Left"),
              leftDataSource,
              leftDataSource.getSchema()
          );
      final StructuredDataSourceNode
          rightSourceKafkaTopicNode =
          new StructuredDataSourceNode(
              new PlanNodeId("KafkaTopic_Right"),
              rightDataSource,
              rightDataSource.getSchema()
          );

      final JoinNode joinNode =
          new JoinNode(
              new PlanNodeId("Join"),
              joinType,
              leftSourceKafkaTopicNode,
              rightSourceKafkaTopicNode,
              leftKeyFieldName,
              rightKeyFieldName,
              leftAlias,
              rightAlias,
              node.getWithinExpression().orElse(null),
              leftDataSource.getDataSourceType(),
              rightDataSource.getDataSourceType()
          );

      analysis.setJoin(joinNode);
      return null;
    }

    private JoinNode.JoinType getJoinType(final Join node) {
      final JoinNode.JoinType joinType;
      switch (node.getType()) {
        case INNER:
          joinType = JoinNode.JoinType.INNER;
          break;
        case LEFT:
          joinType = JoinNode.JoinType.LEFT;
          break;
        case OUTER:
          joinType = JoinNode.JoinType.OUTER;
          break;
        default:
          throw new KsqlException("Join type is not supported: " + node.getType().name());
      }
      return joinType;
    }

    /**
     * From the join criteria expression fetch the field corresponding to the given source alias.
     */
    private Pair<String, String> fetchKeyFieldName(
        final ComparisonExpression comparisonExpression,
        final String sourceAlias,
        final Schema sourceSchema
    ) {
      Pair<String, String> keyInfo = fetchFieldNameFromExpr(
          comparisonExpression.getLeft(),
          sourceAlias,
          sourceSchema
      );
      if (keyInfo == null) {
        keyInfo = fetchFieldNameFromExpr(
            comparisonExpression.getRight(),
            sourceAlias,
            sourceSchema
        );
      }
      if (keyInfo == null) {
        throw new KsqlException(
            String.format(
                "%s : Invalid join criteria %s. Could not find a join criteria operand for %s. ",
                comparisonExpression.getLocation().map(Objects::toString).orElse(""),
                comparisonExpression, sourceAlias
            )
        );
      }
      return keyInfo;
    }

    /**
     * Given an expression and the source alias detects if the expression type is
     * DereferenceExpression or QualifiedNameReference and if the variable prefix matches the source
     * Alias.
     */
    private Pair<String, String> fetchFieldNameFromExpr(
        final Expression expression, final String sourceAlias,
        final Schema sourceSchema
    ) {
      if (expression instanceof DereferenceExpression) {
        final DereferenceExpression dereferenceExpression =
            (DereferenceExpression) expression;
        final String sourceAliasVal = dereferenceExpression.getBase().toString();
        if (sourceAliasVal.equalsIgnoreCase(sourceAlias)) {
          final String fieldName = dereferenceExpression.getFieldName();
          if (SchemaUtil.getFieldByName(sourceSchema, fieldName).isPresent()) {
            return new Pair<>(sourceAliasVal, fieldName);
          }
        }
      } else if (expression instanceof QualifiedNameReference) {
        final QualifiedNameReference qualifiedNameReference =
            (QualifiedNameReference) expression;
        final String fieldName = qualifiedNameReference.getName().getSuffix();
        if (SchemaUtil.getFieldByName(sourceSchema, fieldName).isPresent()) {
          return new Pair<>(sourceAlias, fieldName);
        }
      }
      return null;
    }


    @Override
    protected Node visitAliasedRelation(final AliasedRelation node, final Void context) {
      final String structuredDataSourceName = ((Table) node.getRelation()).getName().getSuffix();
      if (metaStore.getSource(structuredDataSourceName) == null) {
        throw new KsqlException(structuredDataSourceName + " does not exist.");
      }

      final Pair<StructuredDataSource, String> fromDataSource =
          new Pair<>(
              metaStore.getSource(structuredDataSourceName),
              node.getAlias()
          );
      analysis.addDataSource(fromDataSource);
      return node;
    }

    @Override
    protected Node visitCast(final Cast node, final Void context) {
      return process(node.getExpression(), context);
    }

    @Override
    protected Node visitSelect(final Select node, final Void context) {
      for (final SelectItem selectItem : node.getSelectItems()) {
        if (selectItem instanceof AllColumns) {
          // expand * and T.*
          final AllColumns allColumns = (AllColumns) selectItem;
          if ((analysis.getFromDataSources() == null) || (
              analysis.getFromDataSources().isEmpty())) {
            throw new KsqlException("FROM clause was not resolved!");
          }
          if (analysis.getJoin() != null) {
            final JoinNode joinNode = analysis.getJoin();
            for (final Field field : joinNode.getLeft().getSchema().fields()) {
              final QualifiedNameReference qualifiedNameReference =
                  new QualifiedNameReference(allColumns.getLocation(), QualifiedName
                      .of(joinNode.getLeftAlias() + "." + field.name()));
              analysis.addSelectItem(
                  qualifiedNameReference,
                  joinNode.getLeftAlias() + "_" + field.name()
              );
            }
            for (final Field field : joinNode.getRight().getSchema().fields()) {
              final QualifiedNameReference qualifiedNameReference =
                  new QualifiedNameReference(
                      allColumns.getLocation(),
                      QualifiedName.of(joinNode.getRightAlias() + "." + field.name())
                  );
              analysis.addSelectItem(
                  qualifiedNameReference,
                  joinNode.getRightAlias() + "_" + field.name()
              );
            }
          } else {
            for (final Field field : analysis.getFromDataSources().get(0).getLeft().getSchema()
                .fields()) {
              final QualifiedNameReference qualifiedNameReference =
                  new QualifiedNameReference(allColumns.getLocation(), QualifiedName
                      .of(analysis.getFromDataSources().get(0).getRight() + "." + field
                          .name()));
              analysis.addSelectItem(qualifiedNameReference, field.name());
            }
          }
        } else if (selectItem instanceof SingleColumn) {
          final SingleColumn column = (SingleColumn) selectItem;
          analysis.addSelectItem(column.getExpression(), column.getAlias().get());
        } else {
          throw new IllegalArgumentException(
              "Unsupported SelectItem type: " + selectItem.getClass().getName());
        }
      }
      return null;
    }

    @Override
    protected Node visitQualifiedNameReference(
        final QualifiedNameReference node,
        final Void context
    ) {
      return visitExpression(node, context);
    }

    @Override
    protected Node visitGroupBy(final GroupBy node, final Void context) {
      return null;
    }

    private void analyzeWhere(final Node node) {
      analysis.setWhereExpression((Expression) node);
    }

    private void analyzeGroupBy(final GroupBy groupBy) {
      for (final GroupingElement groupingElement : groupBy.getGroupingElements()) {
        final Set<Expression> groupingSet = groupingElement.enumerateGroupingSets().get(0);
        analysis.addGroupByExpressions(groupingSet);
      }
    }

    private void analyzeWindowExpression(final WindowExpression windowExpression) {
      analysis.setWindowExpression(windowExpression);
    }

    private void analyzeHaving(final Node node) {
      analysis.setHavingExpression((Expression) node);
    }
  }
}<|MERGE_RESOLUTION|>--- conflicted
+++ resolved
@@ -95,7 +95,6 @@
     this.topicPrefix = Objects.requireNonNull(topicPrefix, "topicPrefix");
   }
 
-<<<<<<< HEAD
   /**
    * Analyze the query.
    *
@@ -104,105 +103,6 @@
    */
   void analyze(final Query query, final Optional<Sink> sink) {
     new Visitor().process(query, null);
-=======
-  @Override
-  protected Node visitQuerySpecification(
-      final QuerySpecification node,
-      final AnalysisContext context
-  ) {
-
-    process(
-        node.getFrom(),
-        new AnalysisContext(AnalysisContext.ParentType.FROM)
-    );
-
-    process(node.getInto(), new AnalysisContext(
-        AnalysisContext.ParentType.INTO));
-    if (!(analysis.getInto() instanceof KsqlStdOut)) {
-      analyzeNonStdOutSink(node.isShouldCreateInto());
-    }
-
-    process(node.getSelect(), new AnalysisContext(
-        AnalysisContext.ParentType.SELECT));
-
-    node.getWhere().ifPresent(this::analyzeWhere);
-    node.getGroupBy().ifPresent(this::analyzeGroupBy);
-    node.getWindowExpression().ifPresent(this::analyzeWindowExpression);
-    node.getHaving().ifPresent(this::analyzeHaving);
-    node.getLimit().ifPresent(analysis::setLimitClause);
-
-    analyzeExpressions();
-
-    return null;
-  }
-
-  private void analyzeNonStdOutSink(final boolean doCreateInto) {
-    final List<Pair<StructuredDataSource, String>> fromDataSources = analysis.getFromDataSources();
-
-    final StructuredDataSource intoStructuredDataSource = analysis.getInto();
-    final String intoKafkaTopicName = analysis.getIntoKafkaTopicName() == null
-                                      ? topicPrefix + intoStructuredDataSource.getName()
-                                      : analysis.getIntoKafkaTopicName();
-
-    final KsqlTopic newIntoKsqlTopic;
-    if (doCreateInto) {
-      KsqlTopicSerDe intoTopicSerde = fromDataSources.get(0).getLeft().getKsqlTopic()
-          .getKsqlTopicSerDe();
-      if (analysis.getIntoFormat() != null) {
-        switch (analysis.getIntoFormat().toUpperCase()) {
-          case DataSource.AVRO_SERDE_NAME:
-            final String schemaFullName =
-                StringUtil.cleanQuotes(
-                 analysis.getIntoProperties().get(
-                   DdlConfig.VALUE_AVRO_SCHEMA_FULL_NAME).toString());
-            intoTopicSerde = new KsqlAvroTopicSerDe(schemaFullName);
-            break;
-          case DataSource.JSON_SERDE_NAME:
-            intoTopicSerde = new KsqlJsonTopicSerDe();
-            break;
-          case DataSource.DELIMITED_SERDE_NAME:
-            intoTopicSerde = new KsqlDelimitedTopicSerDe();
-            break;
-          default:
-            throw new KsqlException(
-              String.format("Unsupported format: %s", analysis.getIntoFormat()));
-        }
-      } else {
-        if (intoTopicSerde instanceof KsqlAvroTopicSerDe) {
-          final String schemaFullName =
-              StringUtil.cleanQuotes(
-                analysis.getIntoProperties().get(
-                  DdlConfig.VALUE_AVRO_SCHEMA_FULL_NAME).toString());
-          intoTopicSerde = new KsqlAvroTopicSerDe(schemaFullName);
-        }
-      }
-
-      newIntoKsqlTopic = new KsqlTopic(
-          intoStructuredDataSource.getName(),
-          intoKafkaTopicName,
-          intoTopicSerde,
-          true
-      );
-    } else {
-      newIntoKsqlTopic = metaStore.getTopic(intoStructuredDataSource.getName());
-      if (newIntoKsqlTopic == null) {
-        throw new KsqlException(
-            "Sink topic " + intoKafkaTopicName + " does not exist in the metastore.");
-      }
-    }
-
-    final KsqlStream intoKsqlStream = new KsqlStream<>(
-        sqlExpression,
-        intoStructuredDataSource.getName(),
-        null,
-        null,
-        null,
-        newIntoKsqlTopic,
-        getKeySerde(intoStructuredDataSource)
-    );
-    analysis.setInto(intoKsqlStream, doCreateInto);
-  }
->>>>>>> 870b0619
 
     analyzeSink(sink);
   }
@@ -370,20 +270,13 @@
     analysis.setIntoFormat(serde);
     analysis.getIntoProperties().put(DdlConfig.VALUE_FORMAT_PROPERTY, serde);
 
-<<<<<<< HEAD
     final Expression avroSchemaFullName =
         sink.getProperties().get(DdlConfig.VALUE_AVRO_SCHEMA_FULL_NAME);
 
     if ("AVRO".equals(serde)) {
-      analysis.getIntoProperties().put(
-          DdlConfig.VALUE_AVRO_SCHEMA_FULL_NAME, avroSchemaFullName != null
-=======
-      final Expression avroSchemaFullName =
-          node.getProperties().get(DdlConfig.VALUE_AVRO_SCHEMA_FULL_NAME);
       analysis.getIntoProperties().put(
           DdlConfig.VALUE_AVRO_SCHEMA_FULL_NAME,
           avroSchemaFullName != null
->>>>>>> 870b0619
               ? avroSchemaFullName : KsqlConstants.DEFAULT_AVRO_SCHEMA_FULL_NAME);
     } else if (avroSchemaFullName != null) {
       throw new KsqlException(
