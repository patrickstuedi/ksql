/*
 * Copyright 2018 Confluent Inc.
 *
 * Licensed under the Confluent Community License (the "License"); you may not use
 * this file except in compliance with the License.  You may obtain a copy of the
 * License at
 *
 * http://www.confluent.io/confluent-community-license
 *
 * Unless required by applicable law or agreed to in writing, software
 * distributed under the License is distributed on an "AS IS" BASIS, WITHOUT
 * WARRANTIES OF ANY KIND, either express or implied.  See the License for the
 * specific language governing permissions and limitations under the License.
 */


package io.confluent.ksql.util;

<<<<<<< HEAD
=======
import static org.hamcrest.MatcherAssert.assertThat;
import static org.hamcrest.Matchers.contains;
import static org.hamcrest.Matchers.containsString;
>>>>>>> 365b32bc
import static org.hamcrest.Matchers.is;
import static org.junit.Assert.assertThrows;
import static org.mockito.ArgumentMatchers.any;
import static org.mockito.ArgumentMatchers.eq;
import static org.mockito.Mockito.verify;
import static org.mockito.Mockito.when;

import com.google.common.collect.ImmutableMap;
import io.confluent.connect.avro.AvroData;
import io.confluent.connect.avro.AvroDataConfig;
import io.confluent.kafka.schemaregistry.client.SchemaRegistryClient;
import io.confluent.kafka.schemaregistry.client.rest.exceptions.RestClientException;
import io.confluent.ksql.metastore.model.KsqlTopic;
import io.confluent.ksql.schema.ksql.KsqlSchema;
import io.confluent.ksql.schema.persistence.PersistenceSchema;
import io.confluent.ksql.schema.persistence.PersistenceSchemas;
import io.confluent.ksql.serde.avro.KsqlAvroSerdeFactory;
import io.confluent.ksql.serde.connect.ConnectSchemaTranslator;
import java.io.IOException;
import java.util.Collections;
import org.junit.Before;
import org.junit.Test;
import org.junit.runner.RunWith;
import org.mockito.Mock;
import org.mockito.junit.MockitoJUnitRunner;

@RunWith(MockitoJUnitRunner.class)
public class AvroUtilTest {

  private static final String AVRO_SCHEMA_STRING = "{"
      + "\"namespace\": \"some.namespace\","
      + " \"name\": \"orders\","
      + " \"type\": \"record\","
      + " \"fields\": ["
      + "     {\"name\": \"ordertime\", \"type\": \"long\"},"
      + "     {\"name\": \"orderid\",  \"type\": \"long\"},"
      + "     {\"name\": \"itemid\", \"type\": \"string\"},"
      + "     {\"name\": \"orderunits\", \"type\": \"double\"},"
      + "     {\"name\": \"arraycol\", \"type\": {\"type\": \"array\", \"items\": \"double\"}},"
      + "     {\"name\": \"mapcol\", \"type\": {\"type\": \"map\", \"values\": \"double\"}}"
      + " ]"
      + "}";

  private static final KsqlSchema RESULT_SCHEMA = toKsqlSchema(AVRO_SCHEMA_STRING);

  private static final PersistenceSchema VALUE_PERSISTENCE_SCHEMA = PersistenceSchema
      .of(RESULT_SCHEMA.getSchema());

  private static final PersistenceSchemas PERSISTENCE_SCHEMAS =
      PersistenceSchemas.of(VALUE_PERSISTENCE_SCHEMA);

  private static final KsqlConfig KSQL_CONFIG = new KsqlConfig(ImmutableMap.of());

  private static final KsqlTopic RESULT_TOPIC = new KsqlTopic(
      "registered-name",
      "actual-name",
      new KsqlAvroSerdeFactory(KsqlConstants.DEFAULT_AVRO_SCHEMA_FULL_NAME),
      false);

  @Mock
  private SchemaRegistryClient srClient;
  @Mock
  private PersistentQueryMetadata persistentQuery;

  @Before
  public void setUp() {
    when(persistentQuery.getPersistenceSchemas()).thenReturn(PERSISTENCE_SCHEMAS);
    when(persistentQuery.getResultTopic()).thenReturn(RESULT_TOPIC);
<<<<<<< HEAD
    when(persistentQuery.getResultTopicFormat())
        .thenReturn(RESULT_TOPIC.getValueSerdeFactory().getFormat());
=======
    when(persistentQuery.getResultTopicSerde())
        .thenReturn(RESULT_TOPIC.getKsqlTopicSerDe().getSerDe());

    statement = createStreamCreateSql();
  }

  @Test
  public void shouldPassAvroCheck() throws Exception {
    // Given:
    when(srClient.getLatestSchemaMetadata(any())).thenReturn(
        new SchemaMetadata(1, 1, AVRO_SCHEMA_STRING));

    // When:
    final AbstractStreamCreateStatement result =
        AvroUtil.checkAndSetAvroSchema(statement, srClient);

    // Then:
    assertThat(result.getElements(), contains(
        new TableElement("ORDERTIME", new PrimitiveType(Type.KsqlType.BIGINT)),
        new TableElement("ORDERID", new PrimitiveType(Type.KsqlType.BIGINT)),
        new TableElement("ITEMID", new PrimitiveType(Type.KsqlType.STRING)),
        new TableElement("ORDERUNITS", new PrimitiveType(Type.KsqlType.DOUBLE)),
        new TableElement("ARRAYCOL", new Array(new PrimitiveType(Type.KsqlType.DOUBLE))),
        new TableElement("MAPCOL", new Map(new PrimitiveType(Type.KsqlType.DOUBLE)))
    ));
  }

  @Test
  public void shouldThrowIfAvroSchemaNotCompatibleWithKsql() throws Exception {
    // Given:
    when(srClient.getLatestSchemaMetadata(any())).thenReturn(
        new SchemaMetadata(1, 1, "{\"type\": \"record\"}"));

    // When:
    final KsqlException e = assertThrows(
        KsqlException.class,
        () -> AvroUtil.checkAndSetAvroSchema(statement, srClient)
    );

    // Then:
    assertThat(e.getMessage(), containsString(
        "Unable to verify if the Avro schema for topic s1_topic is compatible with KSQL.\n"
            + "Reason: No name in schema: {\"type\":\"record\"}\n\n"
            + "Please see https://github.com/confluentinc/ksql/issues/ to see if this particular reason is already\n"
            + "known, and if not log a new issue. Please include the full Avro schema that you are trying to use."));
  }

  @Test
  public void shouldNotPassAvroCheckIfSchemaDoesNotExist() throws Exception {
    // Given:
    when(srClient.getLatestSchemaMetadata(any()))
        .thenThrow(new RestClientException("Not found", 404, 40401));

    // When:
    final KsqlException e = assertThrows(
        KsqlException.class,
        () -> AvroUtil.checkAndSetAvroSchema(statement, srClient)
    );

    // Then:
    assertThat(e.getMessage(), containsString(
        "Avro schema for message values on topic s1_topic does not exist in the Schema Registry.\n"
            + "Subject: s1_topic-value\n\n"
            + "Possible causes include:\n"
            + "- The topic itself does not exist\n"
            + "\t-> Use SHOW TOPICS; to check\n" +
            "- Messages on the topic are not Avro serialized\n"
            + "\t-> Use PRINT 's1_topic' FROM BEGINNING; to verify\n"
            + "- Messages on the topic have not been serialized using the Confluent Schema Registry Avro serializer\n"
            + "\t-> See https://docs.confluent.io/current/schema-registry/docs/serializer-formatter.html\n"
            + "- The schema is registered on a different instance of the Schema Registry\n"
            + "\t-> Use the REST API to list available subjects\n\t"
            + "https://docs.confluent.io/current/schema-registry/docs/api.html#get--subjects\n"));

>>>>>>> 365b32bc
  }

  @Test
  public void shouldValidateSchemaEvolutionWithCorrectSubject() throws Exception {
    // When:
    AvroUtil.isValidSchemaEvolution(persistentQuery, srClient);

    // Then:
    verify(srClient).testCompatibility(eq(RESULT_TOPIC.getKafkaTopicName() + "-value"), any());
  }

  @Test
  public void shouldValidateSchemaEvolutionWithCorrectSchema() throws Exception {
    // Given:
    final org.apache.avro.Schema expectedAvroSchema = SchemaUtil
        .buildAvroSchema(PERSISTENCE_SCHEMAS.valueSchema(), RESULT_TOPIC.getKsqlTopicName());

    // When:
    AvroUtil.isValidSchemaEvolution(persistentQuery, srClient);

    // Then:
    verify(srClient).testCompatibility(any(), eq(expectedAvroSchema));
  }

  @Test
  public void shouldReturnValidEvolution() throws Exception {
    // Given:
    when(srClient.testCompatibility(any(), any())).thenReturn(true);

    // When:
    final boolean result = AvroUtil.isValidSchemaEvolution(persistentQuery, srClient);

    // Then:
    assertThat(result, is(true));
  }

  @Test
  public void shouldReturnInvalidEvolution() throws Exception {
    // Given:
    when(srClient.testCompatibility(any(), any())).thenReturn(false);

    // When:
    final boolean result = AvroUtil.isValidSchemaEvolution(persistentQuery, srClient);

    // Then:
    assertThat(result, is(false));
  }

  @Test
  public void shouldReturnValidEvolutionIfSubjectNotRegistered() throws Exception {
    // Given:
    when(srClient.testCompatibility(any(), any()))
        .thenThrow(new RestClientException("Unknown subject", 404, 40401));

    // When:
    final boolean result = AvroUtil.isValidSchemaEvolution(persistentQuery, srClient);

    // Then:
    assertThat(result, is(true));
  }

  @Test
  public void shouldThrowOnAnyOtherEvolutionSrException() throws Exception {
    // Given:
    when(srClient.testCompatibility(any(), any()))
        .thenThrow(new RestClientException("Unknown subject", 403, 40401));

    // When:
    final KsqlException e = assertThrows(
        KsqlException.class,
        () -> AvroUtil.isValidSchemaEvolution(persistentQuery, srClient)
    );

    // Then:
    assertThat(e.getMessage(), containsString("Could not connect to Schema Registry service"));
  }

  @Test
  public void shouldThrowOnAnyOtherEvolutionIOException() throws Exception {
    // Given:
    when(srClient.testCompatibility(any(), any()))
        .thenThrow(new IOException("something"));

    // When:
    final KsqlException e = assertThrows(
        KsqlException.class,
        () -> AvroUtil.isValidSchemaEvolution(persistentQuery, srClient)
    );

    // Then:
    assertThat(e.getMessage(), containsString("Could not check Schema compatibility"));
  }

  private static KsqlSchema toKsqlSchema(final String avroSchemaString) {
    final org.apache.avro.Schema avroSchema =
        new org.apache.avro.Schema.Parser().parse(avroSchemaString);
    final AvroData avroData = new AvroData(new AvroDataConfig(Collections.emptyMap()));
    return KsqlSchema.of(new ConnectSchemaTranslator()
        .toKsqlSchema(avroData.toConnectSchema(avroSchema)));
  }
}<|MERGE_RESOLUTION|>--- conflicted
+++ resolved
@@ -16,12 +16,8 @@
 
 package io.confluent.ksql.util;
 
-<<<<<<< HEAD
-=======
 import static org.hamcrest.MatcherAssert.assertThat;
-import static org.hamcrest.Matchers.contains;
 import static org.hamcrest.Matchers.containsString;
->>>>>>> 365b32bc
 import static org.hamcrest.Matchers.is;
 import static org.junit.Assert.assertThrows;
 import static org.mockito.ArgumentMatchers.any;
@@ -90,85 +86,8 @@
   public void setUp() {
     when(persistentQuery.getPersistenceSchemas()).thenReturn(PERSISTENCE_SCHEMAS);
     when(persistentQuery.getResultTopic()).thenReturn(RESULT_TOPIC);
-<<<<<<< HEAD
     when(persistentQuery.getResultTopicFormat())
         .thenReturn(RESULT_TOPIC.getValueSerdeFactory().getFormat());
-=======
-    when(persistentQuery.getResultTopicSerde())
-        .thenReturn(RESULT_TOPIC.getKsqlTopicSerDe().getSerDe());
-
-    statement = createStreamCreateSql();
-  }
-
-  @Test
-  public void shouldPassAvroCheck() throws Exception {
-    // Given:
-    when(srClient.getLatestSchemaMetadata(any())).thenReturn(
-        new SchemaMetadata(1, 1, AVRO_SCHEMA_STRING));
-
-    // When:
-    final AbstractStreamCreateStatement result =
-        AvroUtil.checkAndSetAvroSchema(statement, srClient);
-
-    // Then:
-    assertThat(result.getElements(), contains(
-        new TableElement("ORDERTIME", new PrimitiveType(Type.KsqlType.BIGINT)),
-        new TableElement("ORDERID", new PrimitiveType(Type.KsqlType.BIGINT)),
-        new TableElement("ITEMID", new PrimitiveType(Type.KsqlType.STRING)),
-        new TableElement("ORDERUNITS", new PrimitiveType(Type.KsqlType.DOUBLE)),
-        new TableElement("ARRAYCOL", new Array(new PrimitiveType(Type.KsqlType.DOUBLE))),
-        new TableElement("MAPCOL", new Map(new PrimitiveType(Type.KsqlType.DOUBLE)))
-    ));
-  }
-
-  @Test
-  public void shouldThrowIfAvroSchemaNotCompatibleWithKsql() throws Exception {
-    // Given:
-    when(srClient.getLatestSchemaMetadata(any())).thenReturn(
-        new SchemaMetadata(1, 1, "{\"type\": \"record\"}"));
-
-    // When:
-    final KsqlException e = assertThrows(
-        KsqlException.class,
-        () -> AvroUtil.checkAndSetAvroSchema(statement, srClient)
-    );
-
-    // Then:
-    assertThat(e.getMessage(), containsString(
-        "Unable to verify if the Avro schema for topic s1_topic is compatible with KSQL.\n"
-            + "Reason: No name in schema: {\"type\":\"record\"}\n\n"
-            + "Please see https://github.com/confluentinc/ksql/issues/ to see if this particular reason is already\n"
-            + "known, and if not log a new issue. Please include the full Avro schema that you are trying to use."));
-  }
-
-  @Test
-  public void shouldNotPassAvroCheckIfSchemaDoesNotExist() throws Exception {
-    // Given:
-    when(srClient.getLatestSchemaMetadata(any()))
-        .thenThrow(new RestClientException("Not found", 404, 40401));
-
-    // When:
-    final KsqlException e = assertThrows(
-        KsqlException.class,
-        () -> AvroUtil.checkAndSetAvroSchema(statement, srClient)
-    );
-
-    // Then:
-    assertThat(e.getMessage(), containsString(
-        "Avro schema for message values on topic s1_topic does not exist in the Schema Registry.\n"
-            + "Subject: s1_topic-value\n\n"
-            + "Possible causes include:\n"
-            + "- The topic itself does not exist\n"
-            + "\t-> Use SHOW TOPICS; to check\n" +
-            "- Messages on the topic are not Avro serialized\n"
-            + "\t-> Use PRINT 's1_topic' FROM BEGINNING; to verify\n"
-            + "- Messages on the topic have not been serialized using the Confluent Schema Registry Avro serializer\n"
-            + "\t-> See https://docs.confluent.io/current/schema-registry/docs/serializer-formatter.html\n"
-            + "- The schema is registered on a different instance of the Schema Registry\n"
-            + "\t-> Use the REST API to list available subjects\n\t"
-            + "https://docs.confluent.io/current/schema-registry/docs/api.html#get--subjects\n"));
-
->>>>>>> 365b32bc
   }
 
   @Test
