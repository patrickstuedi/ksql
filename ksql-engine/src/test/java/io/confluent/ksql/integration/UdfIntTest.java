package io.confluent.ksql.integration;

import static org.hamcrest.CoreMatchers.equalTo;
import static org.hamcrest.MatcherAssert.assertThat;
import static org.hamcrest.Matchers.is;
import static org.hamcrest.Matchers.not;

import com.google.common.collect.ImmutableList;
import com.google.common.collect.ImmutableMap;
import io.confluent.common.utils.IntegrationTest;
import io.confluent.ksql.GenericRow;
import io.confluent.ksql.KsqlContext;
import io.confluent.ksql.function.UdfLoaderUtil;
import io.confluent.ksql.serde.DataSource;
import io.confluent.ksql.serde.DataSource.DataSourceSerDe;
import io.confluent.ksql.util.ItemDataProvider;
import io.confluent.ksql.util.OrderDataProvider;
import io.confluent.ksql.util.SchemaUtil;
import java.util.Arrays;
import java.util.Collection;
import java.util.Collections;
import java.util.Map;
<<<<<<< HEAD
import java.util.concurrent.atomic.AtomicInteger;
=======
import java.util.Optional;
import java.util.concurrent.TimeUnit;
import kafka.zookeeper.ZooKeeperClientException;
>>>>>>> 5d26bbef
import org.apache.kafka.clients.producer.RecordMetadata;
import org.apache.kafka.common.serialization.StringDeserializer;
import org.apache.kafka.connect.data.Schema;
import org.junit.After;
import org.junit.AfterClass;
import org.junit.Assume;
import org.junit.Before;
<<<<<<< HEAD
import org.junit.BeforeClass;
=======
import org.junit.Rule;
>>>>>>> 5d26bbef
import org.junit.Test;
import org.junit.experimental.categories.Category;
import org.junit.runner.RunWith;
import org.junit.runners.Parameterized;

@RunWith(Parameterized.class)
@Category({IntegrationTest.class})
public class UdfIntTest {

  private static final String JSON_TOPIC_NAME = "jsonTopic";
  private static final String JSON_STREAM_NAME = "orders_json";
  private static final String AVRO_TOPIC_NAME = "avroTopic";
  private static final String AVRO_STREAM_NAME = "orders_avro";
  private static final String DELIMITED_TOPIC_NAME = "delimitedTopic";
  private static final String DELIMITED_STREAM_NAME = "items_delimited";
  private static final AtomicInteger COUNTER = new AtomicInteger();
  private static final IntegrationTestHarness TEST_HARNESS = new IntegrationTestHarness();

  private static Map<String, RecordMetadata> jsonRecordMetadataMap;
  private static Map<String, RecordMetadata> avroRecordMetadataMap;

  private final TestData testData;

  private String resultStreamName;
  private KsqlContext ksqlContext;

  @Parameterized.Parameters(name = "{0}")
  public static Collection<DataSource.DataSourceSerDe> formats() {
    return ImmutableList.of(DataSourceSerDe.AVRO, DataSourceSerDe.JSON, DataSourceSerDe.DELIMITED);
  }

  @BeforeClass
  public static void classSetUp() throws Exception {
    TEST_HARNESS.start(Collections.emptyMap());

    TEST_HARNESS.createTopic(JSON_TOPIC_NAME);
    TEST_HARNESS.createTopic(AVRO_TOPIC_NAME);
    TEST_HARNESS.createTopic(DELIMITED_TOPIC_NAME);

<<<<<<< HEAD
    final OrderDataProvider orderDataProvider = new OrderDataProvider();
    final ItemDataProvider itemDataProvider = new ItemDataProvider();
=======
  @Rule
  public Retry retry = Retry.of(3, ZooKeeperClientException.class, 3, TimeUnit.SECONDS);

  @Before
  public void before() throws Exception {
    testHarness = new IntegrationTestHarness();
    testHarness.start(Collections.emptyMap());
    ksqlContext = KsqlContext.create(
        testHarness.ksqlConfig,
        testHarness.schemaRegistryClientFactory);
    testHarness.createTopic(jsonTopicName);

    testHarness.createTopic(avroTopicName);

    // load substring udf from classpath
    new UdfLoader(ksqlContext.getMetaStore(),
        TestUtils.tempDirectory(),
        getClass().getClassLoader(),
        value -> true, new UdfCompiler(Optional.empty()), Optional.empty(), true)
        .load();

    /**
     * Setup test data
     */
    orderDataProvider = new OrderDataProvider();
    itemDataProvider = new ItemDataProvider();
    jsonRecordMetadataMap = testHarness.publishTestData(jsonTopicName,
                                                        orderDataProvider,
                                                        null,
                                                        DataSource.DataSourceSerDe.JSON);
    avroRecordMetadataMap = testHarness.publishTestData(avroTopicName,
                                                        orderDataProvider,
                                                        null,
                                                        DataSource.DataSourceSerDe.AVRO);
    testHarness.publishTestData(delimitedTopicName,
                                itemDataProvider,
                                null,
                                DataSource.DataSourceSerDe.DELIMITED);
    createOrdersStream();
>>>>>>> 5d26bbef

    jsonRecordMetadataMap = ImmutableMap.copyOf(TEST_HARNESS.publishTestData(JSON_TOPIC_NAME,
        orderDataProvider,
        null,
        DataSource.DataSourceSerDe.JSON));

<<<<<<< HEAD
    avroRecordMetadataMap = ImmutableMap.copyOf(TEST_HARNESS.publishTestData(AVRO_TOPIC_NAME,
        orderDataProvider,
        null,
        DataSource.DataSourceSerDe.AVRO));
=======
  @After
  public void after() throws Exception {
    if (ksqlContext != null) {
      ksqlContext.close();
    }
    testHarness.stop();
  }
>>>>>>> 5d26bbef

    TEST_HARNESS.publishTestData(DELIMITED_TOPIC_NAME,
        itemDataProvider,
        null,
        DataSource.DataSourceSerDe.DELIMITED);
  }

  @AfterClass
  public static void classTearDown() {
    TEST_HARNESS.stop();
  }

  public UdfIntTest(final DataSource.DataSourceSerDe format) {
    switch (format) {
      case AVRO:
        this.testData =
            new TestData(format, AVRO_TOPIC_NAME, AVRO_STREAM_NAME, avroRecordMetadataMap);
        break;
      case JSON:
        this.testData =
            new TestData(format, JSON_TOPIC_NAME, JSON_STREAM_NAME, jsonRecordMetadataMap);
        break;
      default:
        this.testData =
            new TestData(format, DELIMITED_TOPIC_NAME, DELIMITED_STREAM_NAME, ImmutableMap.of());
        break;
    }
  }

  @Before
  public void before() {
    resultStreamName = "OUTPUT-" + COUNTER.getAndIncrement();

    ksqlContext = KsqlContext.create(
        TEST_HARNESS.ksqlConfig, () -> TEST_HARNESS.schemaRegistryClient);

    UdfLoaderUtil.load(ksqlContext.getMetaStore());

    createSourceStream();
  }

  @After
  public void after() {
    ksqlContext.close();
  }

  @Test
  public void testApplyUdfsToColumns() {
    Assume.assumeThat(testData.format, is(not(DataSourceSerDe.DELIMITED)));

    // Given:
    final String queryString = String.format(
        "CREATE STREAM \"%s\" AS SELECT "
            + "ITEMID, "
            + "ORDERUNITS*10, "
            + "PRICEARRAY[0]+10, "
            + "KEYVALUEMAP['key1'] * KEYVALUEMAP['key2']+10, "
            + "PRICEARRAY[1] > 1000 "
            + "FROM %s WHERE ORDERUNITS > 20 AND ITEMID LIKE '%%_8';",
        resultStreamName,
        testData.sourceStreamName
    );

    // When:
    ksqlContext.sql(queryString);

    // Then:
    final Map<String, GenericRow> results = consumeOutputMessages();

    assertThat(results, is(ImmutableMap.of("8",
        new GenericRow(Arrays.asList("ITEM_8", 800.0, 1110.0, 12.0, true)))));
  }

  @Test
  public void testShouldCastSelectedColumns() {
    Assume.assumeThat(testData.format, is(not(DataSourceSerDe.DELIMITED)));

    // Given:
    final String queryString = String.format(
        "CREATE STREAM \"%s\" AS SELECT "
            + "CAST (ORDERUNITS AS INTEGER), "
            + "CAST( PRICEARRAY[1]>1000 AS STRING), "
            + "CAST (SUBSTRING(ITEMID, 6) AS DOUBLE), "
            + "CAST(ORDERUNITS AS VARCHAR) "
            + "FROM %s WHERE ORDERUNITS > 20 AND ITEMID LIKE '%%_8';",
        resultStreamName,
        testData.sourceStreamName
    );

    // When:
    ksqlContext.sql(queryString);

    // Then:
    final Map<String, GenericRow> results = consumeOutputMessages();

    assertThat(results, is(ImmutableMap.of("8",
        new GenericRow(Arrays.asList(80, "true", 8.0, "80.0")))));
  }

  @Test
  public void testTimestampColumnSelection() {
    Assume.assumeThat(testData.format, is(not(DataSourceSerDe.DELIMITED)));

    // Given:
    final String originalStream = "ORIGINALSTREAM" + COUNTER.getAndIncrement();

    final String queryString = String.format(
        "CREATE STREAM \"%s\" AS SELECT "
            + "ROWKEY AS RKEY, ROWTIME+10000 AS RTIME, ROWTIME+100 AS RT100, ORDERID, ITEMID "
            + "FROM %s WHERE ORDERUNITS > 20 AND ITEMID = 'ITEM_8';"
            + ""
            + "CREATE STREAM \"%s\" AS SELECT "
            + "ROWKEY AS NEWRKEY, ROWTIME AS NEWRTIME, RKEY, RTIME, RT100, ORDERID, ITEMID "
            + "FROM %s;",
        originalStream, testData.sourceStreamName, resultStreamName, originalStream);

    // When:
    ksqlContext.sql(queryString);

    // Then:
    final Map<String, GenericRow> results = consumeOutputMessages();

    final long ts = testData.recordMetadata.get("8").timestamp();

    assertThat(results, equalTo(ImmutableMap.of("8",
        new GenericRow(Arrays.asList("8", ts, "8", ts + 10000, ts + 100, "ORDER_6", "ITEM_8")))));
  }

  @Test
  public void testApplyUdfsToColumnsDelimited() {
    Assume.assumeThat(testData.format, is(DataSourceSerDe.DELIMITED));

    // Given:
    final String queryString = String.format(
        "CREATE STREAM \"%s\" AS SELECT ID, DESCRIPTION FROM %s WHERE ID LIKE '%%_1';",
        resultStreamName, DELIMITED_STREAM_NAME
    );

    // When:
    ksqlContext.sql(queryString);

    // Then:
    final Map<String, GenericRow> results = consumeOutputMessages();

    assertThat(results, equalTo(Collections.singletonMap("ITEM_1",
        new GenericRow(Arrays.asList("ITEM_1", "home cinema")))));
  }

  private void createSourceStream() {
    if (testData.format == DataSourceSerDe.DELIMITED) {
      // Delimited does not support array or map types, so use simplier schema:
      ksqlContext.sql(String.format("CREATE STREAM %s (ID varchar, DESCRIPTION varchar) WITH "
              + "(kafka_topic='%s', value_format='%s');",
          testData.sourceStreamName, testData.sourceTopicName, testData.format.name()));
    } else {
      ksqlContext.sql(String.format("CREATE STREAM %s ("
              + "ORDERTIME bigint, "
              + "ORDERID varchar, "
              + "ITEMID varchar, "
              + "ORDERUNITS double, "
              + "TIMESTAMP varchar, "
              + "PRICEARRAY array<double>, "
              + "KEYVALUEMAP map<varchar, double>) "
              + "WITH (kafka_topic='%s', value_format='%s');",
          testData.sourceStreamName, testData.sourceTopicName, testData.format.name()));
    }
  }

  private Map<String, GenericRow> consumeOutputMessages() {
    final Schema resultSchema = SchemaUtil.removeImplicitRowTimeRowKeyFromSchema(
        ksqlContext.getMetaStore().getSource(resultStreamName).getSchema());

    return TEST_HARNESS.consumeData(
        resultStreamName,
        resultSchema,
        1,
        new StringDeserializer(),
        IntegrationTestHarness.RESULTS_POLL_MAX_TIME_MS,
        testData.format);
  }

  private static class TestData {

    private final DataSourceSerDe format;
    private final String sourceStreamName;
    private final String sourceTopicName;
    private final Map<String, RecordMetadata> recordMetadata;

    private TestData(
        final DataSourceSerDe format,
        final String sourceTopicName,
        final String sourceStreamName,
        final Map<String, RecordMetadata> recordMetadata) {
      this.format = format;
      this.sourceStreamName = sourceStreamName;
      this.sourceTopicName = sourceTopicName;
      this.recordMetadata = recordMetadata;
    }
  }
}<|MERGE_RESOLUTION|>--- conflicted
+++ resolved
@@ -20,13 +20,9 @@
 import java.util.Collection;
 import java.util.Collections;
 import java.util.Map;
-<<<<<<< HEAD
+import java.util.concurrent.TimeUnit;
 import java.util.concurrent.atomic.AtomicInteger;
-=======
-import java.util.Optional;
-import java.util.concurrent.TimeUnit;
 import kafka.zookeeper.ZooKeeperClientException;
->>>>>>> 5d26bbef
 import org.apache.kafka.clients.producer.RecordMetadata;
 import org.apache.kafka.common.serialization.StringDeserializer;
 import org.apache.kafka.connect.data.Schema;
@@ -34,11 +30,8 @@
 import org.junit.AfterClass;
 import org.junit.Assume;
 import org.junit.Before;
-<<<<<<< HEAD
 import org.junit.BeforeClass;
-=======
-import org.junit.Rule;
->>>>>>> 5d26bbef
+import org.junit.ClassRule;
 import org.junit.Test;
 import org.junit.experimental.categories.Category;
 import org.junit.runner.RunWith;
@@ -70,6 +63,9 @@
     return ImmutableList.of(DataSourceSerDe.AVRO, DataSourceSerDe.JSON, DataSourceSerDe.DELIMITED);
   }
 
+  @ClassRule
+  public Retry retry = Retry.of(3, ZooKeeperClientException.class, 3, TimeUnit.SECONDS);
+
   @BeforeClass
   public static void classSetUp() throws Exception {
     TEST_HARNESS.start(Collections.emptyMap());
@@ -78,70 +74,18 @@
     TEST_HARNESS.createTopic(AVRO_TOPIC_NAME);
     TEST_HARNESS.createTopic(DELIMITED_TOPIC_NAME);
 
-<<<<<<< HEAD
     final OrderDataProvider orderDataProvider = new OrderDataProvider();
     final ItemDataProvider itemDataProvider = new ItemDataProvider();
-=======
-  @Rule
-  public Retry retry = Retry.of(3, ZooKeeperClientException.class, 3, TimeUnit.SECONDS);
-
-  @Before
-  public void before() throws Exception {
-    testHarness = new IntegrationTestHarness();
-    testHarness.start(Collections.emptyMap());
-    ksqlContext = KsqlContext.create(
-        testHarness.ksqlConfig,
-        testHarness.schemaRegistryClientFactory);
-    testHarness.createTopic(jsonTopicName);
-
-    testHarness.createTopic(avroTopicName);
-
-    // load substring udf from classpath
-    new UdfLoader(ksqlContext.getMetaStore(),
-        TestUtils.tempDirectory(),
-        getClass().getClassLoader(),
-        value -> true, new UdfCompiler(Optional.empty()), Optional.empty(), true)
-        .load();
-
-    /**
-     * Setup test data
-     */
-    orderDataProvider = new OrderDataProvider();
-    itemDataProvider = new ItemDataProvider();
-    jsonRecordMetadataMap = testHarness.publishTestData(jsonTopicName,
-                                                        orderDataProvider,
-                                                        null,
-                                                        DataSource.DataSourceSerDe.JSON);
-    avroRecordMetadataMap = testHarness.publishTestData(avroTopicName,
-                                                        orderDataProvider,
-                                                        null,
-                                                        DataSource.DataSourceSerDe.AVRO);
-    testHarness.publishTestData(delimitedTopicName,
-                                itemDataProvider,
-                                null,
-                                DataSource.DataSourceSerDe.DELIMITED);
-    createOrdersStream();
->>>>>>> 5d26bbef
 
     jsonRecordMetadataMap = ImmutableMap.copyOf(TEST_HARNESS.publishTestData(JSON_TOPIC_NAME,
         orderDataProvider,
         null,
         DataSource.DataSourceSerDe.JSON));
 
-<<<<<<< HEAD
     avroRecordMetadataMap = ImmutableMap.copyOf(TEST_HARNESS.publishTestData(AVRO_TOPIC_NAME,
         orderDataProvider,
         null,
         DataSource.DataSourceSerDe.AVRO));
-=======
-  @After
-  public void after() throws Exception {
-    if (ksqlContext != null) {
-      ksqlContext.close();
-    }
-    testHarness.stop();
-  }
->>>>>>> 5d26bbef
 
     TEST_HARNESS.publishTestData(DELIMITED_TOPIC_NAME,
         itemDataProvider,
