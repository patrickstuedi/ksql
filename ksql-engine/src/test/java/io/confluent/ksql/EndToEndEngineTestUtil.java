--- conflicted
+++ resolved
@@ -577,14 +577,9 @@
 
     try (final KsqlEngine ksqlEngine = new KsqlEngine(
         new FakeKafkaTopicClient(),
-<<<<<<< HEAD
-        schemaRegistryClient,
+        schemaRegistryClientFactory,
         metaStore,
         ksqlConfig
-=======
-        schemaRegistryClientFactory,
-        metaStore
->>>>>>> 52094a44
     )) {
       query.initializeTopics(ksqlEngine);
       final TopologyTestDriver testDriver
