--- conflicted
+++ resolved
@@ -32,11 +32,8 @@
 import io.confluent.ksql.rest.entity.Versions;
 import io.confluent.ksql.rest.server.StatementParser;
 import io.confluent.ksql.rest.server.computation.CommandQueue;
-<<<<<<< HEAD
 import io.confluent.ksql.rest.server.security.KsqlSecurityExtension;
-=======
 import io.confluent.ksql.rest.server.state.ServerState;
->>>>>>> 1bf2b829
 import io.confluent.ksql.rest.util.CommandStoreUtil;
 import io.confluent.ksql.services.DefaultServiceContext;
 import io.confluent.ksql.services.ServiceContext;
@@ -63,11 +60,8 @@
 import javax.websocket.OnOpen;
 import javax.websocket.Session;
 import javax.websocket.server.ServerEndpoint;
-<<<<<<< HEAD
+import javax.ws.rs.core.Response;
 import org.apache.kafka.streams.KafkaClientSupplier;
-=======
-import javax.ws.rs.core.Response;
->>>>>>> 1bf2b829
 import org.slf4j.Logger;
 import org.slf4j.LoggerFactory;
 
@@ -96,13 +90,10 @@
   private final QueryPublisher queryPublisher;
   private final PrintTopicPublisher topicPublisher;
   private final Duration commandQueueCatchupTimeout;
-<<<<<<< HEAD
   private final TopicAccessValidator topicAccessValidator;
   private final KsqlSecurityExtension securityExtension;
   private final ServiceContextFactory serviceContextFactory;
-=======
   private final ServerState serverState;
->>>>>>> 1bf2b829
 
   private WebSocketSubscriber<?> subscriber;
   private ServiceContext serviceContext;
@@ -117,7 +108,9 @@
     );
   }
 
+  // CHECKSTYLE_RULES.OFF: ParameterNumberCheck
   public WSQueryEndpoint(
+      // CHECKSTYLE_RULES.ON: ParameterNumberCheck
       final KsqlConfig ksqlConfig,
       final ObjectMapper mapper,
       final StatementParser statementParser,
@@ -126,12 +119,9 @@
       final ListeningScheduledExecutorService exec,
       final ActivenessRegistrar activenessRegistrar,
       final Duration commandQueueCatchupTimeout,
-<<<<<<< HEAD
       final TopicAccessValidator topicAccessValidator,
-      final KsqlSecurityExtension securityExtension
-=======
+      final KsqlSecurityExtension securityExtension,
       final ServerState serverState
->>>>>>> 1bf2b829
   ) {
     this(ksqlConfig,
         mapper,
@@ -143,13 +133,10 @@
         WSQueryEndpoint::startPrintPublisher,
         activenessRegistrar,
         commandQueueCatchupTimeout,
-<<<<<<< HEAD
         topicAccessValidator,
         securityExtension,
-        DefaultServiceContext::create);
-=======
+        DefaultServiceContext::create,
         serverState);
->>>>>>> 1bf2b829
   }
 
   // CHECKSTYLE_RULES.OFF: ParameterNumberCheck
@@ -165,13 +152,10 @@
       final PrintTopicPublisher topicPublisher,
       final ActivenessRegistrar activenessRegistrar,
       final Duration commandQueueCatchupTimeout,
-<<<<<<< HEAD
       final TopicAccessValidator topicAccessValidator,
       final KsqlSecurityExtension securityExtension,
-      final ServiceContextFactory serviceContextFactory
-=======
+      final ServiceContextFactory serviceContextFactory,
       final ServerState serverState
->>>>>>> 1bf2b829
   ) {
     this.ksqlConfig = Objects.requireNonNull(ksqlConfig, "ksqlConfig");
     this.mapper = Objects.requireNonNull(mapper, "mapper");
@@ -186,15 +170,12 @@
         Objects.requireNonNull(activenessRegistrar, "activenessRegistrar");
     this.commandQueueCatchupTimeout =
         Objects.requireNonNull(commandQueueCatchupTimeout, "commandQueueCatchupTimeout");
-<<<<<<< HEAD
     this.topicAccessValidator =
         Objects.requireNonNull(topicAccessValidator, "topicAccessValidator");
     this.securityExtension = Objects.requireNonNull(securityExtension, "securityExtension");
     this.serviceContextFactory =
         Objects.requireNonNull(serviceContextFactory, "serviceContextFactory");
-=======
     this.serverState = Objects.requireNonNull(serverState, "serverState");
->>>>>>> 1bf2b829
   }
 
   @SuppressWarnings("unused")
@@ -202,18 +183,6 @@
   public void onOpen(final Session session, final EndpointConfig unused) {
     log.debug("Opening websocket session {}", session.getId());
 
-<<<<<<< HEAD
-    if (!ksqlEngine.isAcceptingStatements()) {
-      log.info("The cluster has been terminated. No new request will be accepted.");
-      SessionUtil.closeSilently(
-          session,
-          CloseCodes.CANNOT_ACCEPT,
-          "The cluster has been terminated. No new request will be accepted."
-      );
-      return;
-    }
-=======
->>>>>>> 1bf2b829
     try {
       // Check if the user has authorization to access this Websocket endpoint
       checkEndpointAuthorization(session.getUserPrincipal(), QUERY_ENDPOINT_METHOD_NAME);
