/*
 * Copyright 2018 Confluent Inc.
 *
 * Licensed under the Confluent Community License (the "License"); you may not use
 * this file except in compliance with the License.  You may obtain a copy of the
 * License at
 *
 * http://www.confluent.io/confluent-community-license
 *
 * Unless required by applicable law or agreed to in writing, software
 * distributed under the License is distributed on an "AS IS" BASIS, WITHOUT
 * WARRANTIES OF ANY KIND, either express or implied.  See the License for the
 * specific language governing permissions and limitations under the License.
 */

package io.confluent.ksql.rest.server;

import com.google.common.annotations.VisibleForTesting;
import io.confluent.ksql.configdef.ConfigValidators;
<<<<<<< HEAD
import io.confluent.ksql.rest.DefaultErrorMessages;
import io.confluent.ksql.rest.ErrorMessages;
=======
>>>>>>> 67f06b0f
import io.confluent.ksql.util.KsqlException;
import io.confluent.ksql.util.KsqlServerException;
import io.confluent.rest.RestConfig;
import java.net.InetAddress;
import java.net.MalformedURLException;
import java.net.URL;
import java.net.UnknownHostException;
import java.util.List;
import java.util.Map;
import java.util.Optional;
import java.util.function.Function;
import org.apache.kafka.common.config.ConfigDef;
import org.apache.kafka.common.config.ConfigDef.Importance;
import org.apache.kafka.common.config.ConfigDef.Type;
import org.apache.kafka.common.config.ConfigException;
import org.slf4j.Logger;
import org.slf4j.LoggerFactory;

public class KsqlRestConfig extends RestConfig {

  private static final Logger LOGGER = LoggerFactory.getLogger(KsqlRestConfig.class);

  private static final String KSQL_CONFIG_PREFIX = "ksql.";

  private static final String COMMAND_CONSUMER_PREFIX =
      KSQL_CONFIG_PREFIX + "server.command.consumer.";
  private static final String COMMAND_PRODUCER_PREFIX =
      KSQL_CONFIG_PREFIX + "server.command.producer.";

  public static final String ADVERTISED_LISTENER_CONFIG =
      KSQL_CONFIG_PREFIX + "advertised.listener";
  private static final String ADVERTISED_LISTENER_DOC =
      "The listener used for communication between KSQL nodes in the cluster, if different to the '"
          + LISTENERS_CONFIG + "' config property. "
          + "In IaaS environments, this may need to be different from the interface to which "
          + "the server binds. If this is not set, the first value from listeners will be used. "
          + "Unlike listeners, it is not valid to use the 0.0.0.0 (IPv4) or [::] (IPv6) "
          + "wildcard addresses.";

  static final String STREAMED_QUERY_DISCONNECT_CHECK_MS_CONFIG =
      "query.stream.disconnect.check";

  private static final String STREAMED_QUERY_DISCONNECT_CHECK_MS_DOC =
      "How often to send an empty line as part of the response while streaming queries as "
          + "JSON; this helps proactively determine if the connection has been terminated in "
          + "order to avoid keeping the created streams job alive longer than necessary";

  static final String DISTRIBUTED_COMMAND_RESPONSE_TIMEOUT_MS_CONFIG =
      KSQL_CONFIG_PREFIX + "server.command.response.timeout.ms";

  private static final String DISTRIBUTED_COMMAND_RESPONSE_TIMEOUT_MS_DOC =
            "How long to wait for a distributed command to be executed by the local node before "
              + "returning a response";

  public static final String INSTALL_DIR_CONFIG = KSQL_CONFIG_PREFIX + "server.install.dir";
  private static final String INSTALL_DIR_DOC
      = "The directory that ksql is installed in. This is set in the ksql-server-start script.";

  static final String COMMAND_TOPIC_SUFFIX = "command_topic";

  static final String KSQL_WEBSOCKETS_NUM_THREADS =
      KSQL_CONFIG_PREFIX + "server.websockets.num.threads";
  private static final String KSQL_WEBSOCKETS_NUM_THREADS_DOC =
      "The number of websocket threads to handle query results";

  static final String KSQL_SERVER_PRECONDITIONS =
      KSQL_CONFIG_PREFIX + "server.preconditions";
  private static final String KSQL_SERVER_PRECONDITIONS_DOC =
      "A comma separated list of classes implementing KsqlServerPrecondition. The KSQL server "
      + "will not start serving requests until all preconditions are satisfied. Until that time, "
      + "requests will return a 503 error";

  static final String KSQL_SERVER_ERROR_MESSAGES =
          KSQL_CONFIG_PREFIX + "server.error.messages";
  private static final String KSQL_SERVER_ERRORS_DOC =
      "A class the implementing " + ErrorMessages.class.getSimpleName() + " interface."
      + "This allows the KSQL server to return pluggable error messages.";

  static final String KSQL_SERVER_ENABLE_UNCAUGHT_EXCEPTION_HANDLER =
      KSQL_CONFIG_PREFIX + "server.exception.uncaught.handler.enable";

  private static final String KSQL_SERVER_UNCAUGHT_EXCEPTION_HANDLER_DOC =
      "Whether or not to set KsqlUncaughtExceptionHandler as the UncaughtExceptionHandler "
          + "for all threads in the application (this can be overridden). Default is false.";

  public static final String KSQL_HEALTHCHECK_INTERVAL_MS_CONFIG =
      KSQL_CONFIG_PREFIX + "healthcheck.interval.ms";
  private static final String KSQL_HEALTHCHECK_INTERVAL_MS_DOC =
      "Minimum time between consecutive health check evaluations. Health check queries before "
          + "the interval has elapsed will receive cached responses.";

  static final String KSQL_COMMAND_RUNNER_BLOCKED_THRESHHOLD_ERROR_MS =
          KSQL_CONFIG_PREFIX + "server.command.blocked.threshold.error.ms";

  private static final String KSQL_COMMAND_RUNNER_BLOCKED_THRESHHOLD_ERROR_MS_DOC =
      "How long to wait for the command runner to process a command from the command topic "
          + "before reporting an error metric.";
  public static final String KSQL_HEARTBEAT_ENABLE_CONFIG =
      KSQL_CONFIG_PREFIX + "heartbeat.enable";
  private static final String KSQL_HEARTBEAT_ENABLE_DOC =
      "Whether the heartheat mechanism is enabled or not. It is disabled by default.";

  public static final String KSQL_HEARTBEAT_SEND_INTERVAL_MS_CONFIG =
      KSQL_CONFIG_PREFIX + "heartbeat.send.interval.ms";
  private static final String KSQL_HEARTBEAT_SEND_INTERVAL_MS_DOC =
      "Interval at which heartbeats are broadcasted to servers.";

  public static final String KSQL_HEARTBEAT_CHECK_INTERVAL_MS_CONFIG =
      KSQL_CONFIG_PREFIX + "heartbeat.check.interval.ms";
  private static final String KSQL_HEARTBEAT_CHECK_INTERVAL_MS_DOC =
      "Interval at which server processes received heartbeats.";

  public static final String KSQL_HEARTBEAT_WINDOW_MS_CONFIG =
      KSQL_CONFIG_PREFIX + "heartbeat.window.ms";
  private static final String KSQL_HEARTBEAT_WINDOW_MS_DOC =
      "Size of time window across which to count missed heartbeats.";

  public static final String KSQL_HEARTBEAT_MISSED_THRESHOLD_CONFIG =
      KSQL_CONFIG_PREFIX + "heartbeat.missed.threshold.ms";
  private static final String KSQL_HEARTBEAT_MISSED_THRESHOLD_DOC =
      "Minimum number of consecutive missed heartbeats that flag a server as down.";

  public static final String KSQL_HEARTBEAT_DISCOVER_CLUSTER_MS_CONFIG =
      KSQL_CONFIG_PREFIX + "heartbeat.discover.interval.ms";
  private static final String KSQL_HEARTBEAT_DISCOVER_CLUSTER_MS_DOC =
      "Interval at which server attempts to discover what other ksql servers exist in the cluster.";

  public static final String KSQL_HEARTBEAT_THREAD_POOL_SIZE_CONFIG =
      KSQL_CONFIG_PREFIX + "heartbeat.thread.pool.size";
  private static final String KSQL_HEARTBEAT_THREAD_POOL_SIZE_CONFIG_DOC =
      "Size of thread pool used for sending / processing heartbeats and cluster discovery.";

  private static final ConfigDef CONFIG_DEF;

  static {
    CONFIG_DEF = baseConfigDef().define(
        ADVERTISED_LISTENER_CONFIG,
        Type.STRING,
        null,
        ConfigValidators.nullsAllowed(ConfigValidators.validUrl()),
        Importance.HIGH,
        ADVERTISED_LISTENER_DOC
    ).define(
        STREAMED_QUERY_DISCONNECT_CHECK_MS_CONFIG,
        Type.LONG,
        1000L,
        Importance.LOW,
        STREAMED_QUERY_DISCONNECT_CHECK_MS_DOC
    ).define(
        DISTRIBUTED_COMMAND_RESPONSE_TIMEOUT_MS_CONFIG,
        Type.LONG,
        5000L,
        Importance.LOW,
        DISTRIBUTED_COMMAND_RESPONSE_TIMEOUT_MS_DOC
    ).define(
        INSTALL_DIR_CONFIG,
        Type.STRING,
        "",
        Importance.LOW,
        INSTALL_DIR_DOC
    ).define(
        KSQL_WEBSOCKETS_NUM_THREADS,
        Type.INT,
        5,
        Importance.LOW,
        KSQL_WEBSOCKETS_NUM_THREADS_DOC
    ).define(
        KSQL_SERVER_PRECONDITIONS,
        Type.LIST,
        "",
        Importance.LOW,
        KSQL_SERVER_PRECONDITIONS_DOC
    ).define(
        KSQL_SERVER_ENABLE_UNCAUGHT_EXCEPTION_HANDLER,
        ConfigDef.Type.BOOLEAN,
        false,
        Importance.LOW,
        KSQL_SERVER_UNCAUGHT_EXCEPTION_HANDLER_DOC
    ).define(
        KSQL_HEALTHCHECK_INTERVAL_MS_CONFIG,
        Type.LONG,
        5000L,
        Importance.LOW,
        KSQL_HEALTHCHECK_INTERVAL_MS_DOC
    )
    .define(
        KSQL_COMMAND_RUNNER_BLOCKED_THRESHHOLD_ERROR_MS,
        Type.LONG,
        15000L,
        Importance.LOW,
        KSQL_COMMAND_RUNNER_BLOCKED_THRESHHOLD_ERROR_MS_DOC
    ).define(
        KSQL_SERVER_ERROR_MESSAGES,
        Type.CLASS,
        DefaultErrorMessages.class,
        Importance.LOW,
        KSQL_SERVER_ERRORS_DOC
    ).define(
        KSQL_HEARTBEAT_ENABLE_CONFIG,
        Type.BOOLEAN,
        false,
        Importance.MEDIUM,
        KSQL_HEARTBEAT_ENABLE_DOC
    ).define(
        KSQL_HEARTBEAT_SEND_INTERVAL_MS_CONFIG,
        Type.LONG,
        100L,
        Importance.MEDIUM,
        KSQL_HEARTBEAT_SEND_INTERVAL_MS_DOC
    ).define(
        KSQL_HEARTBEAT_CHECK_INTERVAL_MS_CONFIG,
        Type.LONG,
        200L,
        Importance.MEDIUM,
        KSQL_HEARTBEAT_CHECK_INTERVAL_MS_DOC
    ).define(
        KSQL_HEARTBEAT_WINDOW_MS_CONFIG,
        Type.LONG,
        2000L,
        Importance.MEDIUM,
        KSQL_HEARTBEAT_WINDOW_MS_DOC
    ).define(
        KSQL_HEARTBEAT_MISSED_THRESHOLD_CONFIG,
        Type.LONG,
        3L,
        Importance.MEDIUM,
        KSQL_HEARTBEAT_MISSED_THRESHOLD_DOC
    ).define(
        KSQL_HEARTBEAT_DISCOVER_CLUSTER_MS_CONFIG,
        Type.LONG,
        2000L,
        Importance.MEDIUM,
        KSQL_HEARTBEAT_DISCOVER_CLUSTER_MS_DOC
    ).define(
        KSQL_HEARTBEAT_THREAD_POOL_SIZE_CONFIG,
        Type.INT,
        3,
        Importance.MEDIUM,
        KSQL_HEARTBEAT_THREAD_POOL_SIZE_CONFIG_DOC
    );
  }

  public KsqlRestConfig(final Map<?, ?> props) {
    super(CONFIG_DEF, props);

    final List<String> listeners = getList(LISTENERS_CONFIG);
    if (listeners.isEmpty()) {
      throw new KsqlException(LISTENERS_CONFIG + " must be supplied.  " + LISTENERS_DOC);
    }

    listeners
        .forEach(listener -> ConfigValidators.validUrl().ensureValid(LISTENERS_CONFIG, listener));
  }

  // Bit of a hack to get around the fact that RestConfig.originals() is private for some reason
  Map<String, Object> getOriginals() {
    return originalsWithPrefix("");
  }

  private Map<String, Object> getPropertiesWithOverrides(final String prefix) {
    final Map<String, Object> result = getOriginals();
    result.putAll(originalsWithPrefix(prefix));
    return result;
  }

  Map<String, Object> getCommandConsumerProperties() {
    return getPropertiesWithOverrides(COMMAND_CONSUMER_PREFIX);
  }

  Map<String, Object> getCommandProducerProperties() {
    return getPropertiesWithOverrides(COMMAND_PRODUCER_PREFIX);
  }

  public Map<String, Object> getKsqlConfigProperties() {
    return getOriginals();
  }

  /**
   * Determines which URL should be used to contact this node from other KSQL nodes.
   *
   * <p>Uses {@code INTER_NODE_LISTENER_CONFIG} by default, or first listener defined in
   * {@code LISTENERS_CONFIG} if {@code INTER_NODE_LISTENER_CONFIG} not set.
   *
   * <p>Method takes a {@code portResolver} to resolve any auto-assigned port in
   * {@code LISTENERS_CONFIG}, (i.e. port {@code 0}.
   *
   * <p>Any loopback or localhost in {@code LISTENERS_CONFIG} will be replaced with local machine
   * name, though this is not guarenteed to work across machines in all circumstance.
   *
   * @param portResolver called to resolve port in first {@code LISTENERS_CONFIG} if {@code 0}.
   * @return the resolved inter-node endpoint to use.
   */
  public URL getInterNodeListener(
      final Function<URL, Integer> portResolver
  ) {
    return getInterNodeListener(portResolver, LOGGER);
  }

  @VisibleForTesting
  URL getInterNodeListener(
      final Function<URL, Integer> portResolver,
      final Logger logger
  ) {
    return getString(ADVERTISED_LISTENER_CONFIG) == null
        ? getInterNodeListenerFromFirstListener(portResolver, logger)
        : getInterNodeListenerFromExplicitConfig(logger);
  }

  private URL getInterNodeListenerFromFirstListener(
      final Function<URL, Integer> portResolver,
      final Logger logger
  ) {
    final List<String> configValue = getList(LISTENERS_CONFIG);

    final URL firstListener = parseUrl(configValue.get(0), LISTENERS_CONFIG);

    final InetAddress address = parseInetAddress(firstListener.getHost())
        .orElseThrow(() -> new ConfigException(
            LISTENERS_CONFIG,
            configValue,
            "Could not resolve first host"
        ));

    final URL listener = sanitizeInterNodeListener(
        firstListener,
        portResolver,
        address.isAnyLocalAddress()
    );

    logInterNodeListener(
        logger,
        listener,
        Optional.of(address),
        "first '" + LISTENERS_CONFIG + "'"
    );

    return listener;
  }

  private URL getInterNodeListenerFromExplicitConfig(final Logger logger) {
    final String configValue = getString(ADVERTISED_LISTENER_CONFIG);

    final URL listener = parseUrl(configValue, ADVERTISED_LISTENER_CONFIG);

    if (listener.getPort() <= 0) {
      throw new ConfigException(ADVERTISED_LISTENER_CONFIG, configValue, "Must have valid port");
    }

    // Valid for address to not be resolvable, as may be _externally_ resolvable:
    final Optional<InetAddress> address = parseInetAddress(listener.getHost());

    address.ifPresent(a -> {
      if (a.isAnyLocalAddress()) {
        throw new ConfigException(ADVERTISED_LISTENER_CONFIG, configValue, "Can not be wildcard");
      }
    });

    logInterNodeListener(
        logger,
        listener,
        address,
        "'" + ADVERTISED_LISTENER_CONFIG + "'"
    );

    return listener;
  }

  private static void logInterNodeListener(
      final Logger logger,
      final URL listener,
      final Optional<InetAddress> address,
      final String sourceConfigName
  ) {
    address.ifPresent(a -> {
      if (a.isLoopbackAddress()) {
        logger.warn(
            "{} config is set to a loopback address: {}. Intra-node communication will only work "
                + "between nodes running on the same machine.",
            sourceConfigName, listener
        );
      }

      if (a.isAnyLocalAddress()) {
        logger.warn(
            "{} config uses wildcard address: {}. Intra-node communication will only work "
                + "between nodes running on the same machine.",
            sourceConfigName, listener
        );
      }
    });

    logger.info("Using {} config for intra-node communication: {}", sourceConfigName, listener);
  }

  /**
   * Used to sanitize the first `listener` config.
   *
   * <p>It will:
   * <ul>
   *    <li>resolve any auto-port assignment to the actual port the server is listening on</li>
   *    <li>potentially, replace the host with localhost. This can be useful where the first
   *    listener is a wildcard address, e.g. {@code 0.0.0.0}/li>
   * </ul>
   *
   * @param listener the URL to sanitize
   * @param portResolver the function to call to resolve the port.
   * @param replaceHost flag indicating if the host in the URL should be replaced with localhost.
   * @return the sanitized URL.
   */
  private static URL sanitizeInterNodeListener(
      final URL listener,
      final Function<URL, Integer> portResolver,
      final boolean replaceHost
  ) {
    if (!replaceHost && listener.getPort() > 0) {
      return listener;
    }

    final String host = replaceHost
        ? getLocalHostName()
        : listener.getHost();

    final int port = listener.getPort() == 0
        ? portResolver.apply(listener)
        : listener.getPort();

    try {
      return new URL(listener.getProtocol(), host, port, listener.getFile());
    } catch (final MalformedURLException e) {
      throw new KsqlServerException("Resolved first listener to malformed URL", e);
    }
  }

  private static URL parseUrl(final String address, final String configName) {
    try {
      return new URL(address);
    } catch (final MalformedURLException e) {
      throw new ConfigException(configName, address, e.getMessage());
    }
  }


  private static Optional<InetAddress> parseInetAddress(final String address) {
    try {
      return Optional.of(InetAddress.getByName(address));
    } catch (final UnknownHostException e) {
      return Optional.empty();
    }
  }

  private static String getLocalHostName() {
    try {
      return InetAddress.getLocalHost().getCanonicalHostName();
<<<<<<< HEAD
    } catch (final UnknownHostException e) {
=======
    } catch (UnknownHostException e) {
>>>>>>> 67f06b0f
      throw new KsqlServerException("Failed to obtain local host info", e);
    }
  }
}<|MERGE_RESOLUTION|>--- conflicted
+++ resolved
@@ -17,11 +17,8 @@
 
 import com.google.common.annotations.VisibleForTesting;
 import io.confluent.ksql.configdef.ConfigValidators;
-<<<<<<< HEAD
 import io.confluent.ksql.rest.DefaultErrorMessages;
 import io.confluent.ksql.rest.ErrorMessages;
-=======
->>>>>>> 67f06b0f
 import io.confluent.ksql.util.KsqlException;
 import io.confluent.ksql.util.KsqlServerException;
 import io.confluent.rest.RestConfig;
@@ -475,11 +472,7 @@
   private static String getLocalHostName() {
     try {
       return InetAddress.getLocalHost().getCanonicalHostName();
-<<<<<<< HEAD
     } catch (final UnknownHostException e) {
-=======
-    } catch (UnknownHostException e) {
->>>>>>> 67f06b0f
       throw new KsqlServerException("Failed to obtain local host info", e);
     }
   }
