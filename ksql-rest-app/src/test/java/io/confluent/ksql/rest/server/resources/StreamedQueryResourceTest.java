--- conflicted
+++ resolved
@@ -98,23 +98,14 @@
   @Before
   public void setup() {
     expect(mockKsqlEngine.getTopicClient()).andReturn(mockKafkaTopicClient);
-<<<<<<< HEAD
     expect(mockKsqlEngine.hasActiveQueries()).andReturn(false);
-=======
-    expect(mockKsqlEngine.getLivePersistentQueries()).andReturn(Collections.emptySet());
->>>>>>> 4336b2f4
     expect(mockStatementParser.parseSingleStatement(queryString))
         .andReturn(mock(Statement.class));
     replay(mockKsqlEngine, mockStatementParser);
 
     testResource = new StreamedQueryResource(
-<<<<<<< HEAD
         ksqlConfig, mockKsqlEngine, mockStatementParser, DISCONNECT_CHECK_INTERVAL,
         activenessRegistrar);
-=======
-        ksqlConfig, mockKsqlEngine, mockStatementParser, DISCONNECT_CHECK_INTERVAL, activenessRegistrar);
->>>>>>> 4336b2f4
-
   }
 
   @Test
@@ -127,12 +118,8 @@
     replay(mockStatementParser);
 
     // When:
-<<<<<<< HEAD
     final Response response = testResource
         .streamQuery(new KsqlRequest("query", Collections.emptyMap()));
-=======
-    final Response response = testResource.streamQuery(new KsqlRequest("query", Collections.emptyMap()));
->>>>>>> 4336b2f4
 
     // Then:
     verify(mockStatementParser);
@@ -198,11 +185,7 @@
     final KafkaTopicClient mockKafkaTopicClient = mock(KafkaTopicClientImpl.class);
     expect(mockKsqlEngine.getTopicClient()).andReturn(mockKafkaTopicClient);
     expect(mockKsqlEngine.getSchemaRegistryClient()).andReturn(new MockSchemaRegistryClient());
-<<<<<<< HEAD
     expect(mockKsqlEngine.hasActiveQueries()).andReturn(false);
-=======
-    expect(mockKsqlEngine.getLivePersistentQueries()).andReturn(Collections.emptySet());
->>>>>>> 4336b2f4
 
     replay(mockOutputNode, mockKafkaStreams);
     final QueuedQueryMetadata queuedQueryMetadata =
@@ -222,12 +205,8 @@
     replay(mockKsqlEngine, mockStatementParser, mockOutputNode);
 
     final StreamedQueryResource testResource = new StreamedQueryResource(
-<<<<<<< HEAD
         mockKsqlConfig, mockKsqlEngine, mockStatementParser, DISCONNECT_CHECK_INTERVAL, () -> {
     });
-=======
-        mockKsqlConfig, mockKsqlEngine, mockStatementParser, DISCONNECT_CHECK_INTERVAL, ()->{});
->>>>>>> 4336b2f4
 
     final Response response =
         testResource.streamQuery(new KsqlRequest(queryString, requestStreamsProperties));
