--- conflicted
+++ resolved
@@ -214,25 +214,14 @@
     }
   }
 
-  @SuppressWarnings("EmptyTryBlock")
   @Test
   public void shouldThrowIfAnyServerAddressIsInvalid() {
-<<<<<<< HEAD
-    expectedException.expect(KsqlRestClientException.class);
-    expectedException.expectMessage("The supplied serverAddress is invalid: secondBuggyServer.8088");
-    new KsqlRestClient("http://firstServer:8088,secondBuggyServer.8088");
-=======
     final KsqlRestClientException e = assertThrows(
         KsqlRestClientException.class,
-        () -> {
-          try (KsqlRestClient client = new KsqlRestClient("http://firstServer:8088,secondBuggyServer.8088")) {
-            // Meh
-          }
-        });
+        () -> new KsqlRestClient("http://firstServer:8088,secondBuggyServer.8088"));
 
 
     assertThat(e.getMessage(), containsString("The supplied serverAddress is invalid: secondBuggyServer.8088"));
->>>>>>> 365b32bc
   }
 
   @Test
