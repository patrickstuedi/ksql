--- conflicted
+++ resolved
@@ -21,11 +21,7 @@
   <parent>
     <groupId>io.confluent.ksql</groupId>
     <artifactId>ksql-parent</artifactId>
-<<<<<<< HEAD
     <version>5.4.6-SNAPSHOT</version>
-=======
-    <version>5.4.6</version>
->>>>>>> f0da9230
   </parent>
   <modelVersion>4.0.0</modelVersion>
 
